#!/usr/bin/env python3
from src.args import Args
from src.clients import Clients
from src.uploadscreens import upload_screens
import json
from pathlib import Path
import asyncio
import os
import sys
import platform
import shutil
import cli_ui
import traceback
import time
import gc
import subprocess
import re
import requests
from packaging import version
from src.trackersetup import tracker_class_map, api_trackers, other_api_trackers, http_trackers
from src.trackerhandle import process_trackers
from src.queuemanage import handle_queue
from src.console import console
from src.torrentcreate import create_torrent, create_random_torrents, create_base_from_existing_torrent
from src.uphelper import UploadHelper
from src.trackerstatus import process_all_trackers
from src.takescreens import disc_screenshots, dvd_screenshots, screenshots
from src.cleanup import cleanup
from src.add_comparison import add_comparison
from src.get_name import get_name
from src.get_desc import gen_desc
if os.name == "posix":
    import termios


cli_ui.setup(color='always', title="Audionut's Upload Assistant")
running_subprocesses = set()
base_dir = os.path.abspath(os.path.dirname(__file__))

try:
    from data.config import config
except Exception:
    if not os.path.exists(os.path.abspath(f"{base_dir}/data/config.py")):
        cli_ui.info(cli_ui.red, "Configuration file 'config.py' not found.")
        cli_ui.info(cli_ui.red, "Please ensure the file is located at:", cli_ui.yellow, os.path.abspath(f"{base_dir}/data/config.py"))
        cli_ui.info(cli_ui.red, "Follow the setup instructions: https://github.com/Audionut/Upload-Assistant")
        exit()
    else:
        console.print(traceback.print_exc())

from src.prep import Prep  # noqa E402
client = Clients(config=config)
parser = Args(config)


async def merge_meta(meta, saved_meta, path):
    """Merges saved metadata with the current meta, respecting overwrite rules."""
    with open(f"{base_dir}/tmp/{os.path.basename(path)}/meta.json") as f:
        saved_meta = json.load(f)
        overwrite_list = [
            'trackers', 'dupe', 'debug', 'anon', 'category', 'type', 'screens', 'nohash', 'manual_edition', 'imdb', 'tmdb_manual', 'mal', 'manual',
            'hdb', 'ptp', 'blu', 'no_season', 'no_aka', 'no_year', 'no_dub', 'no_tag', 'no_seed', 'client', 'desclink', 'descfile', 'desc', 'draft',
            'modq', 'region', 'freeleech', 'personalrelease', 'unattended', 'manual_season', 'manual_episode', 'torrent_creation', 'qbit_tag', 'qbit_cat',
            'skip_imghost_upload', 'imghost', 'manual_source', 'webdv', 'hardcoded-subs', 'dual_audio', 'manual_type', 'tvmaze_manual'
        ]
        sanitized_saved_meta = {}
        for key, value in saved_meta.items():
            clean_key = key.strip().strip("'").strip('"')
            if clean_key in overwrite_list:
                if clean_key in meta and meta.get(clean_key) is not None:
                    sanitized_saved_meta[clean_key] = meta[clean_key]
                    if meta['debug']:
                        console.print(f"Overriding {clean_key} with meta value:", meta[clean_key])
                else:
                    sanitized_saved_meta[clean_key] = value
            else:
                sanitized_saved_meta[clean_key] = value
        meta.update(sanitized_saved_meta)
    f.close()
    return sanitized_saved_meta


async def process_meta(meta, base_dir):
    """Process the metadata for each queued path."""

    if meta['imghost'] is None:
        meta['imghost'] = config['DEFAULT']['img_host_1']

    if not meta['unattended']:
        ua = config['DEFAULT'].get('auto_mode', False)
        if str(ua).lower() == "true":
            meta['unattended'] = True
            console.print("[yellow]Running in Auto Mode")
    meta['base_dir'] = base_dir
    prep = Prep(screens=meta['screens'], img_host=meta['imghost'], config=config)
    try:
        meta = await prep.gather_prep(meta=meta, mode='cli')
    except Exception as e:
        console.print(f"Error in gather_prep: {e}")
        console.print(traceback.format_exc())
        return
    meta['name_notag'], meta['name'], meta['clean_name'], meta['potential_missing'] = await get_name(meta)
    parser = Args(config)
    helper = UploadHelper()
    if meta.get('trackers'):
        trackers = meta['trackers']
    else:
        default_trackers = config['TRACKERS'].get('default_trackers', '')
        trackers = [tracker.strip() for tracker in default_trackers.split(',')]

    if isinstance(trackers, str):
        if "," in trackers:
            trackers = [t.strip().upper() for t in trackers.split(',')]
        else:
            trackers = [trackers.strip().upper()]  # Make it a list with one element
    else:
        trackers = [t.strip().upper() for t in trackers]
    meta['trackers'] = trackers
    with open(f"{meta['base_dir']}/tmp/{meta['uuid']}/meta.json", 'w') as f:
        json.dump(meta, f, indent=4)
        f.close()
    confirm = await helper.get_confirmation(meta)
    while confirm is False:
        editargs = cli_ui.ask_string("Input args that need correction e.g. (--tag NTb --category tv --tmdb 12345)")
        editargs = (meta['path'],) + tuple(editargs.split())
        if meta.get('debug', False):
            editargs += ("--debug",)
        if meta.get('trackers', None) is not None:
            editargs += ("--trackers", ",".join(meta["trackers"]))
        meta, help, before_args = parser.parse(editargs, meta)
        if isinstance(meta.get('trackers'), str):
            if "," in meta['trackers']:
                meta['trackers'] = [t.strip() for t in meta['trackers'].split(',')]
            else:
                meta['trackers'] = [meta['trackers']]
        meta['edit'] = True
        meta = await prep.gather_prep(meta=meta, mode='cli')
        meta['name_notag'], meta['name'], meta['clean_name'], meta['potential_missing'] = await get_name(meta)
        confirm = await helper.get_confirmation(meta)

    successful_trackers = await process_all_trackers(meta)

    if meta.get('trackers_pass') is not None:
        meta['skip_uploading'] = meta.get('trackers_pass')
    else:
        meta['skip_uploading'] = int(config['DEFAULT'].get('tracker_pass_checks', 1))
    if successful_trackers < int(meta['skip_uploading']) and not meta['debug']:
        console.print(f"[red]Not enough successful trackers ({successful_trackers}/{meta['skip_uploading']}). EXITING........[/red]")

    else:
        meta['we_are_uploading'] = True
        filename = meta.get('title', None)
        bdmv_filename = meta.get('filename', None)
        bdinfo = meta.get('bdinfo', None)
        videopath = meta.get('filelist', [None])
        videopath = videopath[0] if videopath else None
        console.print(f"Processing {filename} for upload")
        if 'manual_frames' not in meta:
            meta['manual_frames'] = {}
        manual_frames = meta['manual_frames']

        if meta.get('comparison', False):
            await add_comparison(meta)

        else:
            image_data_file = f"{meta['base_dir']}/tmp/{meta['uuid']}/image_data.json"
            if os.path.exists(image_data_file) and not meta.get('image_list'):
                try:
                    with open(image_data_file, 'r') as img_file:
                        image_data = json.load(img_file)

                        if 'image_list' in image_data and not meta.get('image_list'):
                            meta['image_list'] = image_data['image_list']
                            if meta.get('debug'):
                                console.print(f"[cyan]Loaded {len(image_data['image_list'])} previously saved image links")

                        if 'image_sizes' in image_data and not meta.get('image_sizes'):
                            meta['image_sizes'] = image_data['image_sizes']
                            if meta.get('debug'):
                                console.print("[cyan]Loaded previously saved image sizes")
                except Exception as e:
                    console.print(f"[yellow]Could not load saved image data: {str(e)}")

            # Take Screenshots
            try:
                if meta['is_disc'] == "BDMV":
                    use_vs = meta.get('vapoursynth', False)
                    try:
                        await disc_screenshots(
                            meta, bdmv_filename, bdinfo, meta['uuid'], base_dir, use_vs,
                            meta.get('image_list', []), meta.get('ffdebug', False), None
                        )
                    except asyncio.CancelledError:
                        console.print("[red]Screenshot capture was cancelled. Cleaning up...[/red]")
                        await cleanup_screenshot_temp_files(meta)  # Cleanup only on cancellation
                        raise  # Ensure cancellation propagates properly
                    except Exception as e:
                        console.print(f"[red]Error during BDMV screenshot capture: {e}[/red]", highlight=False)
                        await cleanup_screenshot_temp_files(meta)  # Cleanup only on error

                elif meta['is_disc'] == "DVD":
                    try:
                        await dvd_screenshots(
                            meta, 0, None, None
                        )
                    except asyncio.CancelledError:
                        console.print("[red]DVD screenshot capture was cancelled. Cleaning up...[/red]")
                        await cleanup_screenshot_temp_files(meta)
                        raise
                    except Exception as e:
                        console.print(f"[red]Error during DVD screenshot capture: {e}[/red]", highlight=False)
                        await cleanup_screenshot_temp_files(meta)

                else:
                    try:
                        if meta['debug']:
                            console.print(f"videopath: {videopath}, filename: {filename}, meta: {meta['uuid']}, base_dir: {base_dir}, manual_frames: {manual_frames}")

                        await screenshots(
                            videopath, filename, meta['uuid'], base_dir, meta,
                            manual_frames=manual_frames  # Pass additional kwargs directly
                        )
                    except asyncio.CancelledError:
                        console.print("[red]Generic screenshot capture was cancelled. Cleaning up...[/red]")
                        await cleanup_screenshot_temp_files(meta)
                        raise
                    except Exception as e:
                        console.print(f"[red]Error during generic screenshot capture: {e}[/red]", highlight=False)
                        console.print(traceback.format_exc())
                        await cleanup_screenshot_temp_files(meta)

            except asyncio.CancelledError:
                console.print("[red]Process was cancelled. Performing cleanup...[/red]")
                await cleanup_screenshot_temp_files(meta)
                raise
            except Exception as e:
                await cleanup_screenshot_temp_files(meta)
                raise e
            finally:
                await asyncio.sleep(0.1)
                await cleanup()
                gc.collect()
                reset_terminal()

            if 'image_list' not in meta:
                meta['image_list'] = []
            if len(meta.get('image_list', [])) < meta.get('cutoff') and meta.get('skip_imghost_upload', False) is False:
                return_dict = {}
                try:
                    new_images, dummy_var = await upload_screens(
                        meta, meta['screens'], 1, 0, meta['screens'], [], return_dict=return_dict
                    )
                except asyncio.CancelledError:
                    console.print("\n[red]Upload process interrupted! Cancelling tasks...[/red]")
                    return
                except Exception as e:
                    raise e
                finally:
                    reset_terminal()
                    if meta['debug']:
                        console.print("[yellow]Cleaning up resources...[/yellow]")
                    gc.collect()

            elif meta.get('skip_imghost_upload', False) is True and meta.get('image_list', False) is False:
                meta['image_list'] = []

            with open(f"{meta['base_dir']}/tmp/{meta['uuid']}/meta.json", 'w') as f:
                json.dump(meta, f, indent=4)

            if 'image_list' in meta and meta['image_list']:
                try:
                    image_data = {
                        "image_list": meta.get('image_list', []),
                        "image_sizes": meta.get('image_sizes', {})
                    }

                    with open(f"{meta['base_dir']}/tmp/{meta['uuid']}/image_data.json", 'w') as img_file:
                        json.dump(image_data, img_file, indent=4)

                    if meta.get('debug'):
                        console.print(f"[cyan]Saved {len(meta['image_list'])} images to image_data.json")
                except Exception as e:
                    console.print(f"[yellow]Failed to save image data: {str(e)}")

        if not meta['mkbrr']:
            meta['mkbrr'] = int(config['DEFAULT'].get('mkbrr', False))
        torrent_path = os.path.abspath(f"{meta['base_dir']}/tmp/{meta['uuid']}/BASE.torrent")
        if not os.path.exists(torrent_path):
            reuse_torrent = None
            if meta.get('rehash', False) is False and not meta['base_torrent_created'] and not meta['we_checked_them_all']:
                reuse_torrent = await client.find_existing_torrent(meta)
                if reuse_torrent is not None:
                    await create_base_from_existing_torrent(reuse_torrent, meta['base_dir'], meta['uuid'])

            if meta['nohash'] is False and reuse_torrent is None:
                create_torrent(meta, Path(meta['path']), "BASE")
            if meta['nohash']:
                meta['client'] = "none"

        elif os.path.exists(torrent_path) and meta.get('rehash', False) is True and meta['nohash'] is False:
            create_torrent(meta, Path(meta['path']), "BASE")

        if int(meta.get('randomized', 0)) >= 1:
            if not meta['mkbrr']:
                create_random_torrents(meta['base_dir'], meta['uuid'], meta['randomized'], meta['path'])

        if 'saved_description' in meta and meta['saved_description'] is False:
            meta = await gen_desc(meta)

        if meta.get('description') in ('None', '', ' '):
            meta['description'] = None

        with open(f"{meta['base_dir']}/tmp/{meta['uuid']}/meta.json", 'w') as f:
            json.dump(meta, f, indent=4)


async def cleanup_screenshot_temp_files(meta):
    """Cleanup temporary screenshot files to prevent orphaned files in case of failures."""
    tmp_dir = f"{meta['base_dir']}/tmp/{meta['uuid']}"
    if os.path.exists(tmp_dir):
        try:
            for file in os.listdir(tmp_dir):
                file_path = os.path.join(tmp_dir, file)
                if os.path.isfile(file_path) and file.endswith((".png", ".jpg")):
                    os.remove(file_path)
                    if meta['debug']:
                        console.print(f"[yellow]Removed temporary screenshot file: {file_path}[/yellow]")
        except Exception as e:
            console.print(f"[red]Error cleaning up temporary screenshot files: {e}[/red]", highlight=False)


async def get_log_file(base_dir, queue_name):
    """
    Returns the path to the log file for the given base directory and queue name.
    """
    safe_queue_name = queue_name.replace(" ", "_")
    return os.path.join(base_dir, "tmp", f"{safe_queue_name}_processed_files.log")


async def load_processed_files(log_file):
    """
    Loads the list of processed files from the log file.
    """
    if os.path.exists(log_file):
        with open(log_file, "r") as f:
            return set(json.load(f))
    return set()


async def save_processed_file(log_file, file_path):
    """
    Adds a processed file to the log, deduplicating and always appending to the end.
    """
    if os.path.exists(log_file):
        with open(log_file, "r") as f:
            try:
                processed_files = json.load(f)
            except Exception:
                processed_files = []
    else:
        processed_files = []

    processed_files = [entry for entry in processed_files if entry != file_path]
    processed_files.append(file_path)

    with open(log_file, "w") as f:
        json.dump(processed_files, f, indent=4)


def reset_terminal():
    """Reset the terminal while allowing the script to continue running (Linux/macOS only)."""
    if os.name != "posix":
        return

    try:
        if not sys.stderr.closed:
            sys.stderr.flush()

        if hasattr(sys.stdin, 'isatty') and sys.stdin.isatty() and not sys.stdin.closed:
            try:
                subprocess.run(["stty", "sane"], check=False)
                if hasattr(termios, 'tcflush'):
                    termios.tcflush(sys.stdin.fileno(), termios.TCIOFLUSH)
                subprocess.run(["stty", "-ixon"], check=False)
            except (IOError, OSError):
                pass

        if not sys.stdout.closed:
            try:
                sys.stdout.write("\033[0m")
                sys.stdout.flush()
                sys.stdout.write("\033[?25h")
                sys.stdout.flush()
            except (IOError, ValueError):
                pass

        # Kill background jobs
        try:
            os.system("jobs -p | xargs -r kill 2>/dev/null")
        except Exception:
            pass

        if not sys.stderr.closed:
            sys.stderr.flush()

    except Exception as e:
        try:
            if not sys.stderr.closed:
                sys.stderr.write(f"Error during terminal reset: {e}\n")
                sys.stderr.flush()
        except Exception:
            pass  # At this point we can't do much more


def get_local_version(version_file):
    """Extracts the local version from the version.py file."""
    try:
        with open(version_file, "r", encoding="utf-8") as f:
            content = f.read()
        match = re.search(r'__version__\s*=\s*"([^"]+)"', content)
        if match:
            return match.group(1)
        else:
            console.print("[red]Version not found in local file.")
            return None
    except FileNotFoundError:
        console.print("[red]Version file not found.")
        return None


def get_remote_version(url):
    """Fetches the latest version information from the remote repository."""
    try:
        response = requests.get(url)
        if response.status_code == 200:
            content = response.text
            match = re.search(r'__version__\s*=\s*"([^"]+)"', content)
            if match:
                return match.group(1), content
            else:
                console.print("[red]Version not found in remote file.")
                return None, None
        else:
            console.print(f"[red]Failed to fetch remote version file. Status code: {response.status_code}")
            return None, None
    except requests.RequestException as e:
        console.print(f"[red]An error occurred while fetching the remote version file: {e}")
        return None, None


def extract_changelog(content, from_version, to_version):
    """Extracts the changelog entries between the specified versions."""
    pattern = rf'__version__\s*=\s*"{re.escape(to_version)}"\s*(.*?)__version__\s*=\s*"{re.escape(from_version)}"'
    match = re.search(pattern, content, re.DOTALL)
    if match:
        return match.group(1).strip()
    else:
        return None


async def update_notification(base_dir):
    version_file = os.path.join(base_dir, 'data', 'version.py')
    remote_version_url = 'https://raw.githubusercontent.com/Audionut/Upload-Assistant/master/data/version.py'

    notice = config['DEFAULT'].get('update_notification', True)
    verbose = config['DEFAULT'].get('verbose_notification', False)

    local_version = get_local_version(version_file)
    if not local_version:
        return

    if not notice:
        return local_version

    remote_version, remote_content = get_remote_version(remote_version_url)
    if not remote_version:
        return local_version

    if version.parse(remote_version) > version.parse(local_version):
        console.print(f"[red][NOTICE] [green]Update available: v[/green][yellow]{remote_version}")
        console.print(f"[red][NOTICE] [green]Current version: v[/green][yellow]{local_version}")
        asyncio.create_task(asyncio.sleep(1))
        if verbose and remote_content:
            changelog = extract_changelog(remote_content, local_version, remote_version)
            if changelog:
                asyncio.create_task(asyncio.sleep(1))
                console.print(f"{changelog}")
            else:
                console.print("[yellow]Changelog not found between versions.[/yellow]")

    return local_version


async def do_the_thing(base_dir):
    await asyncio.sleep(0.1)  # Ensure it's not racing
    meta = dict()
    paths = []
    for each in sys.argv[1:]:
        if os.path.exists(each):
            paths.append(os.path.abspath(each))
        else:
            break

    meta['current_version'] = await update_notification(base_dir)

    cleanup_only = any(arg in ('--cleanup', '-cleanup') for arg in sys.argv) and len(sys.argv) <= 2

    try:
        # If cleanup is the only operation, use a dummy path to satisfy the parser
        if cleanup_only:
            args_list = sys.argv[1:] + ['dummy_path']
            meta, help, before_args = parser.parse(tuple(' '.join(args_list).split(' ')), meta)
            meta['path'] = None  # Clear the dummy path after parsing
        else:
            meta, help, before_args = parser.parse(tuple(' '.join(sys.argv[1:]).split(' ')), meta)

        if meta.get('cleanup'):
            if os.path.exists(f"{base_dir}/tmp"):
                shutil.rmtree(f"{base_dir}/tmp")
                console.print("[bold green]Successfully emptied tmp directory")
            if not meta.get('path') or cleanup_only:
                exit(0)

        if not meta.get('path'):
            exit(0)

        path = meta['path']
        path = os.path.abspath(path)
        if path.endswith('"'):
            path = path[:-1]

        queue, log_file = await handle_queue(path, meta, paths, base_dir)

        processed_files_count = 0
        skipped_files_count = 0
        base_meta = {k: v for k, v in meta.items()}
        for path in queue:
            total_files = len(queue)
            try:
                meta = base_meta.copy()
                meta['path'] = path
                meta['uuid'] = None

                if not path:
                    raise ValueError("The 'path' variable is not defined or is empty.")

                tmp_path = os.path.join(base_dir, "tmp", os.path.basename(path))

                if meta.get('delete_tmp', False) and os.path.exists(tmp_path):
                    try:
                        shutil.rmtree(tmp_path)
                        os.makedirs(tmp_path, exist_ok=True)
                        console.print(f"[bold green]Successfully cleaned temp directory for {os.path.basename(path)}")
                    except Exception as e:
                        console.print(f"[bold red]Failed to delete temp directory: {str(e)}")

                meta_file = os.path.join(base_dir, "tmp", os.path.basename(path), "meta.json")

                keep_meta = config['DEFAULT'].get('keep_meta', False)

                if not keep_meta or meta.get('delete_meta', False):
                    if os.path.exists(meta_file):
                        try:
                            os.remove(meta_file)
                            if meta['debug']:
                                console.print(f"[bold yellow]Found and deleted existing metadata file: {meta_file}")
                        except Exception as e:
                            console.print(f"[bold red]Failed to delete metadata file {meta_file}: {str(e)}")
                    else:
                        if meta['debug']:
                            console.print(f"[yellow]No metadata file found at {meta_file}")

                if keep_meta and os.path.exists(meta_file):
                    with open(meta_file, "r") as f:
                        saved_meta = json.load(f)
                        console.print("[yellow]Existing metadata file found, it holds cached values")
                        meta.update(await merge_meta(meta, saved_meta, path))

            except Exception as e:
                console.print(f"[red]Exception: '{path}': {e}")
                reset_terminal()

            if meta['debug']:
                start_time = time.time()

            console.print(f"[green]Gathering info for {os.path.basename(path)}")

            await process_meta(meta, base_dir)

            if 'we_are_uploading' not in meta:
                console.print("we are not uploading.......")
                if 'queue' in meta and meta.get('queue') is not None:
                    processed_files_count += 1
                    skipped_files_count += 1
                    console.print(f"[cyan]Processed {processed_files_count}/{total_files} files with {skipped_files_count} skipped uploading.")
                    if not meta['debug']:
                        if log_file:
                            await save_processed_file(log_file, path)

            else:
                await process_trackers(meta, config, client, console, api_trackers, tracker_class_map, http_trackers, other_api_trackers)
                if 'queue' in meta and meta.get('queue') is not None:
                    processed_files_count += 1
                    if 'limit_queue' in meta and int(meta['limit_queue']) > 0:
                        console.print(f"[cyan]Sucessfully uploaded {processed_files_count - skipped_files_count} of {meta['limit_queue']} in limit with {total_files} files.")
                    else:
                        console.print(f"[cyan]Sucessfully uploaded {processed_files_count - skipped_files_count}/{total_files} files.")
                    if not meta['debug']:
                        if log_file:
                            await save_processed_file(log_file, path)
                    await asyncio.sleep(0.1)
                    await cleanup()
                    gc.collect()
                    reset_terminal()

            if 'limit_queue' in meta and int(meta['limit_queue']) > 0:
                if (processed_files_count - skipped_files_count) >= int(meta['limit_queue']):
                    console.print(f"[red]Uploading limit of {meta['limit_queue']} files reached. Stopping queue processing. {skipped_files_count} skipped files.")
                    break

            if meta['debug']:
                finish_time = time.time()
                console.print(f"Uploads processed in {finish_time - start_time:.4f} seconds")

    except Exception as e:
        console.print(f"[bold red]An unexpected error occurred: {e}")
        console.print(traceback.format_exc())
        reset_terminal()

    finally:
        if not sys.stdin.closed:
            reset_terminal()


def check_python_version():
    pyver = platform.python_version_tuple()
    if int(pyver[0]) != 3 or int(pyver[1]) < 9:
        console.print("[bold red]Python version is too low. Please use Python 3.9 or higher.")
        sys.exit(1)


async def main():
<<<<<<< HEAD
=======
    bot = None
    if use_discord and config['DISCORD'].get('discord_bot_token'):
        try:
            console.print("[cyan]Starting Discord bot initialization...")
            intents = discord.Intents.default()
            intents.message_content = True
            bot = discord.Client(intents=intents)
            token = config['DISCORD']['discord_bot_token']
            await asyncio.wait_for(bot.login(token), timeout=10)
            connect_task = asyncio.create_task(bot.connect())

            try:
                await asyncio.wait_for(bot.wait_until_ready(), timeout=20)
                console.print("[green]Bot is ready!")
            except asyncio.TimeoutError:
                console.print("[bold red]Bot failed to connect within timeout period.")
                console.print("[yellow]Continuing without Discord integration...")
                if 'connect_task' in locals():
                    connect_task.cancel()
        except discord.LoginFailure:
            console.print("[bold red]Discord bot token is invalid. Please check your configuration.")
        except discord.ClientException as e:
            console.print(f"[bold red]Discord client exception: {e}")
        except Exception as e:
            console.print(f"[bold red]Unexpected error during Discord bot initialization: {e}")

>>>>>>> 2e40d72a
    try:
        await do_the_thing(base_dir)  # Ensure base_dir is correctly defined
    except asyncio.CancelledError:
        console.print("[red]Tasks were cancelled. Exiting safely.[/red]")
    except KeyboardInterrupt:
        console.print("[bold red]Program interrupted. Exiting safely.[/bold red]")
    except Exception as e:
        console.print(f"[bold red]Unexpected error: {e}[/bold red]")
    finally:
        await cleanup()
        reset_terminal()


if __name__ == "__main__":
    check_python_version()

    try:
        # Use ProactorEventLoop for Windows subprocess handling
        if sys.platform == "win32":
            asyncio.set_event_loop_policy(asyncio.WindowsProactorEventLoopPolicy())

        asyncio.run(main())  # Ensures proper loop handling and cleanup
    except (KeyboardInterrupt, SystemExit):
        pass
    except BaseException as e:
        console.print(f"[bold red]Critical error: {e}[/bold red]")
    finally:
        asyncio.run(cleanup())
        reset_terminal()
        sys.exit(0)<|MERGE_RESOLUTION|>--- conflicted
+++ resolved
@@ -640,8 +640,6 @@
 
 
 async def main():
-<<<<<<< HEAD
-=======
     bot = None
     if use_discord and config['DISCORD'].get('discord_bot_token'):
         try:
@@ -668,7 +666,6 @@
         except Exception as e:
             console.print(f"[bold red]Unexpected error during Discord bot initialization: {e}")
 
->>>>>>> 2e40d72a
     try:
         await do_the_thing(base_dir)  # Ensure base_dir is correctly defined
     except asyncio.CancelledError:
