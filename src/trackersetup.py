--- conflicted
+++ resolved
@@ -337,21 +337,13 @@
     'ACM': ACM, 'AITHER': AITHER, 'AL': AL, 'ANT': ANT, 'AR': AR, 'BHD': BHD, 'BHDTV': BHDTV, 'BLU': BLU, 'CBR': CBR,
     'FNP': FNP, 'FL': FL, 'FRIKI': FRIKI, 'HDB': HDB, 'HDT': HDT, 'HHD': HHD, 'HUNO': HUNO, 'JPTV': JPTV, 'LCD': LCD,
     'LST': LST, 'LT': LT, 'MTV': MTV, 'NBL': NBL, 'OE': OE, 'OTW': OTW, 'PSS': PSS, 'PTP': PTP, 'PTER': PTER,
-<<<<<<< HEAD
-    'R4E': R4E, 'RF': RF, 'RTF': RTF, 'SHRI': SHRI, 'SN': SN, 'SP': SP, 'SPD': SPD, 'STC': STC, 'THR': THR,
-=======
     'R4E': R4E, 'RF': RF, 'RTF': RTF, 'SHRI': SHRI, 'ITT': ITT, 'SN': SN, 'SP': SP, 'SPD': SPD, 'STC': STC, 'THR': THR,
->>>>>>> d67cd9c1
     'TIK': TIK, 'TL': TL, 'TVC': TVC, 'TTG': TTG, 'ULCX': ULCX, 'UTP': UTP, 'YOINK': YOINK,
 }
 
 api_trackers = {
     'ACM', 'AITHER', 'AL', 'BHD', 'BLU', 'CBR', 'FNP', 'FRIKI', 'HHD', 'HUNO', 'JPTV', 'LCD', 'LST', 'LT',
-<<<<<<< HEAD
-    'OE', 'OTW', 'PSS', 'RF', 'R4E', 'SHRI', 'SP', 'STC', 'TIK', 'ULCX', 'UTP', 'YOINK'
-=======
     'OE', 'OTW', 'PSS', 'RF', 'R4E', 'SHRI', 'ITT', 'SP', 'STT', 'TIK', 'ULCX', 'UTP', 'YOINK'
->>>>>>> d67cd9c1
 }
 
 other_api_trackers = {
