--- conflicted
+++ resolved
@@ -128,13 +128,11 @@
         # set true to use mkbrr for torrent creation
         "mkbrr": False,
 
-<<<<<<< HEAD
         # set true to use argument overrides from data/templates/user-args.json
         "user_overrides": False,
-=======
+
         # set true to add episode overview to description
         "episode_overview": False,
->>>>>>> 1b57cc1a
 
     },
 
