--- conflicted
+++ resolved
@@ -13,11 +13,7 @@
   - Can re-use existing torrents instead of hashing new
   - Generates proper name for your upload using Mediainfo/BDInfo and TMDb/IMDb conforming to site rules
   - Checks for existing releases already on site
-<<<<<<< HEAD
-  - Uploads to PTP/BLU/BHD/Aither/THR/STC/R4E(limited)/STT/HP/ACM/LCD/LST/NBL/ANT/FL/HUNO/RF/SN/RTF/OTW/FNP
-=======
-  - Uploads to PTP/BLU/BHD/Aither/THR/STC/R4E(limited)/STT/HP/ACM/LCD/LST/NBL/ANT/FL/HUNO/RF/SN/CBR
->>>>>>> 26471c90
+  - Uploads to PTP/BLU/BHD/Aither/THR/STC/R4E(limited)/STT/HP/ACM/LCD/LST/NBL/ANT/FL/HUNO/RF/SN/RTF/OTW/FNP/CBR
   - Adds to your client with fast resume, seeding instantly (rtorrent/qbittorrent/deluge/watch folder)
   - ALL WITH MINIMAL INPUT!
   - Currently works with .mkv/.mp4/Blu-ray/DVD/HD-DVDs
