config = {
    "DEFAULT" : {
    
        # ------ READ THIS ------
        # Any lines starting with the # symbol are commented and will not be used.
        # If you change any of these options, remove the #
        # -----------------------

        "tmdb_api" : "tmdb_api key",
        "imgbb_api" : "imgbb api key",
        "ptpimg_api" : "ptpimg api key",
        "lensdump_api" : "lensdump api key",

        # Order of image hosts, and backup image hosts
        "img_host_1": "imgbb",
        "img_host_2": "ptpimg",
        "img_host_3": "imgbox",
	    "img_host_4": "pixhost",
        "img_host_5": "lensdump",


        "screens" : "6",
        # Enable lossless PNG Compression (True/False)
        "optimize_images" : True,


        # The name of your default torrent client, set in the torrent client sections below
        "default_torrent_client" : "Client1",

        # Play the bell sound effect when asking for confirmation
        "sfx_on_prompt" : True,

    },

    "TRACKERS" : {
        # Which trackers do you want to upload to?
        "default_trackers" : "BLU, BHD, AITHER, STC, STT, SN, THR, R4E, HP, ACM, PTP, LCD, LST, PTER, NBL, ANT, MTV",

        "BLU" : {
            "useAPI" : False, # Set to True if using BLU
            "api_key" : "BLU api key",
            "announce_url" : "https://blutopia.cc/announce/customannounceurl",
            # "anon" : False
        },
        "BHD" : {
            "api_key" : "BHD api key",
            "announce_url" : "https://beyond-hd.me/announce/customannounceurl",
            "draft_default" : "True",
            # "anon" : False
        },
        "BHDTV": {
            "api_key": "found under https://www.bit-hdtv.com/my.php",
            "announce_url": "https://trackerr.bit-hdtv.com/announce",
            #passkey found under https://www.bit-hdtv.com/my.php
            "my_announce_url": "https://trackerr.bit-hdtv.com/passkey/announce",
            # "anon" : "False"
        },
        "PTP" : {
            "useAPI" : False, # Set to True if using PTP
            "add_web_source_to_desc" : True,
            "ApiUser" : "ptp api user",
            "ApiKey" : 'ptp api key',
            "username" : "",
            "password" : "",
            "announce_url" : ""
        },
        "AITHER" :{
            "api_key" : "AITHER api key",
            "announce_url" : "https://aither.cc/announce/customannounceurl",
            # "anon" : False
        },
        "R4E" :{
            "api_key" : "R4E api key",
            "announce_url" : "https://racing4everyone.eu/announce/customannounceurl",
            # "anon" : False
        },
        "HUNO" : {
            "api_key" : "HUNO api key",
            "announce_url" : "https://hawke.uno/announce/customannounceurl",
            # "anon" : False
        },
        "MTV": {
            'api_key' : 'get from security page',
            'username' : '<USERNAME>',
            'password' : '<PASSWORD>',
            'announce_url' : "get from https://www.morethantv.me/upload.php",
            'anon' : False,
            # 'otp_uri' : 'OTP URI, read the following for more information https://github.com/google/google-authenticator/wiki/Key-Uri-Format'
        },
        "STC" :{
            "api_key" : "STC",
            "announce_url" : "https://skipthecommericals.xyz/announce/customannounceurl",
            # "anon" : False
        },
        "STT" :{
            "api_key" : "STC",
            "announce_url" : "https://stt.xyz/announce/customannounceurl",
            # "anon" : False
        },
        "SN": {
            "api_key": "6Z1tMrXzcYpIeSdGZueQWqb3BowlS6YuIoZLHe3dvIqkSfY0Ws5SHx78oGSTazG0jQ1agduSqe07FPPE8sdWTg",
            "announce_url": "https://tracker.swarmazon.club:8443/<YOUR_PASSKEY>/announce",
        },
        "HP" :{
            "api_key" : "HP",
            "announce_url" : "https://hidden-palace.net/announce/customannounceurl",
            # "anon" : False
        },
        "ACM" :{
            "api_key" : "ACM api key",
            "announce_url" : "https://asiancinema.me/announce/customannounceurl",
            # "anon" : False,

            # FOR INTERNAL USE ONLY:
            # "internal" : True,
            # "internal_groups" : ["What", "Internal", "Groups", "Are", "You", "In"],
        },
        "NBL" : {
            "api_key" : "NBL api key",
            "announce_url" : "https://nebulance.io/customannounceurl",
        },
        "ANT" :{
            "api_key" : "ANT api key",
            "announce_url" : "https://anthelion.me/announce/customannounceurl",
            # "anon" : False
        },
        "THR" : {
            "username" : "username",
            "password" : "password",
            "img_api" : "get this from the forum post",
            "announce_url" : "http://www.torrenthr.org/announce.php?passkey=yourpasskeyhere",
            "pronfo_api_key" : "pronfo api key",
            "pronfo_theme" : "pronfo theme code",
            "pronfo_rapi_id" : "pronfo remote api id",
            # "anon" : False
        },
        "LCD" : {
            "api_key" : "LCD api key",
            "announce_url" : "https://locadora.cc/announce/customannounceurl",
            # "anon" : False
        },
        "LST" : {
            "api_key" : "LST api key",
            "announce_url" : "https://lst.gg/announce/customannounceurl",
            # "anon" : False
        },
        "LT" : {
            "api_key" : "LT api key",
            "announce_url" : "https://lat-team.com/announce/customannounceurl",
            # "anon" : False
        },
        "PTER" : {
            "passkey":'passkey',
            "img_rehost" : False,
            "username" : "",
            "password" : "",
            "ptgen_api": "",
            "anon": True,
        },
        "TL": {
            "announce_key": "TL announce key",
        },
        "TDC" :{
            "api_key" : "TDC api key",
            "announce_url" : "https://thedarkcommunity.cc/announce/customannounceurl",
            # "anon" : "False"
        },
        "HDT" : {
            "username" : "username",
            "password" : "password",
            "my_announce_url": "https://hdts-announce.ru/announce.php?pid=<PASS_KEY/PID>",
            # "anon" : "False"
            "announce_url" : "https://hdts-announce.ru/announce.php", #DO NOT EDIT THIS LINE
        },
        "OE" : {
            "api_key" : "OE api key",
            "announce_url" : "https://onlyencodes.cc/announce/customannounceurl",
            # "anon" : False
        },
<<<<<<< HEAD
=======
        "RTF": {
            "api_key": 'get_it_by_running_/api/ login command from https://retroflix.club/api/doc',
            "announce_url": "get from upload page",
            # "tag": "RetroFlix, nd",
            "anon": True
        },
>>>>>>> ad8f6d66
        "RF" : {
            "api_key" : "RF api key",
            "announce_url" : "https://reelflix.xyz/announce/customannounceurl",
            # "anon" : False
        },
        "MANUAL" : {
            # Uncomment and replace link with filebrowser (https://github.com/filebrowser/filebrowser) link to the Upload-Assistant directory, this will link to your filebrowser instead of uploading to uguu.se
            # "filebrowser" : "https://domain.tld/filebrowser/files/Upload-Assistant/"
        },
    },


    "TORRENT_CLIENTS" : {
        # Name your torrent clients here, for example, this example is named "Client1"
        "Client1" : {
            "torrent_client" : "qbit",
            "qbit_url" : "http://127.0.0.1",
            "qbit_port" : "8080",
            "qbit_user" : "username",
            "qbit_pass" : "password",

            # Remote path mapping (docker/etc.) CASE SENSITIVE
            # "local_path" : "/LocalPath",
            # "remote_path" : "/RemotePath"
        },
        "qbit_sample" : {
            "torrent_client" : "qbit",
            "enable_search" : True,
            "qbit_url" : "http://127.0.0.1",
            "qbit_port" : "8080",
            "qbit_user" : "username",
            "qbit_pass" : "password",
            # "torrent_storage_dir" : "path/to/BT_backup folder"
            # "qbit_tag" : "tag",
            # "qbit_cat" : "category"
            
            # Content Layout for adding .torrents: "Original"(recommended)/"Subfolder"/"NoSubfolder"
            "content_layout" : "Original"
            
            # Enable automatic torrent management if listed path(s) are present in the path
                # If using remote path mapping, use remote path
                # For using multiple paths, use a list ["path1", "path2"] 
            # "automatic_management_paths" : ""



            # Remote path mapping (docker/etc.) CASE SENSITIVE
            # "local_path" : "E:\\downloads\\tv",
            # "remote_path" : "/remote/downloads/tv"

            # Set to False to skip verify certificate for HTTPS connections; for instance, if the connection is using a self-signed certificate.
            # "VERIFY_WEBUI_CERTIFICATE" : True
        },

        "rtorrent_sample" : {
            "torrent_client" : "rtorrent",
            "rtorrent_url" : "https://user:password@server.host.tld:443/username/rutorrent/plugins/httprpc/action.php",
            # "torrent_storage_dir" : "path/to/session folder",
            # "rtorrent_label" : "Add this label to all uploads"

            # Remote path mapping (docker/etc.) CASE SENSITIVE
            # "local_path" : "/LocalPath",
            # "remote_path" : "/RemotePath"

        },
        "deluge_sample" : {
            "torrent_client" : "deluge",
            "deluge_url" : "localhost",
            "deluge_port" : "8080",
            "deluge_user" : "username",
            "deluge_pass" : "password",
            # "torrent_storage_dir" : "path/to/session folder",
            
            # Remote path mapping (docker/etc.) CASE SENSITIVE
            # "local_path" : "/LocalPath",
            # "remote_path" : "/RemotePath"
        },
        "watch_sample" : {
            "torrent_client" : "watch",
            "watch_folder" : "/Path/To/Watch/Folder"
        },

    },







    "DISCORD" :{
        "discord_bot_token" : "discord bot token",
        "discord_bot_description" : "L4G's Upload Assistant",
        "command_prefix" : "!",
        "discord_channel_id" : "discord channel id for use",
        "admin_id" : "your discord user id",

        "search_dir" : "Path/to/downloads/folder/   this is used for search",
        # Alternatively, search multiple folders:
        # "search_dir" : [
        #   "/downloads/dir1",
        #   "/data/dir2",
        # ]
        "discord_emojis" : {
                "BLU": "💙",
                "BHD": "🎉",
                "AITHER": "🛫",
                "STC": "📺",
                "ACM": "🍙",
                "MANUAL" : "📩",
                "UPLOAD" : "✅",
                "CANCEL" : "🚫"
        }
    }
}
<|MERGE_RESOLUTION|>--- conflicted
+++ resolved
@@ -177,15 +177,12 @@
             "announce_url" : "https://onlyencodes.cc/announce/customannounceurl",
             # "anon" : False
         },
-<<<<<<< HEAD
-=======
         "RTF": {
             "api_key": 'get_it_by_running_/api/ login command from https://retroflix.club/api/doc',
             "announce_url": "get from upload page",
             # "tag": "RetroFlix, nd",
             "anon": True
         },
->>>>>>> ad8f6d66
         "RF" : {
             "api_key" : "RF api key",
             "announce_url" : "https://reelflix.xyz/announce/customannounceurl",
