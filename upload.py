import requests
from src.args import Args
from src.clients import Clients
from src.prep import Prep
from src.trackers.COMMON import COMMON
from src.trackers.HUNO import HUNO
from src.trackers.BLU import BLU
from src.trackers.BHD import BHD
from src.trackers.AITHER import AITHER
from src.trackers.STC import STC
from src.trackers.R4E import R4E
from src.trackers.THR import THR
from src.trackers.STT import STT
from src.trackers.HP import HP
from src.trackers.PTP import PTP
from src.trackers.SN import SN
from src.trackers.ACM import ACM
from src.trackers.HDB import HDB
from src.trackers.LCD import LCD
from src.trackers.TTG import TTG
from src.trackers.LST import LST
from src.trackers.FL import FL
from src.trackers.LT import LT
from src.trackers.NBL import NBL
from src.trackers.ANT import ANT
from src.trackers.PTER import PTER
from src.trackers.MTV import MTV
from src.trackers.JPTV import JPTV
from src.trackers.TL import TL
from src.trackers.TDC import TDC
from src.trackers.HDT import HDT
from src.trackers.RF import RF
from src.trackers.OE import OE
from src.trackers.BHDTV import BHDTV
from src.trackers.RTF import RTF
from src.trackers.OTW import OTW
from src.trackers.FNP import FNP
from src.trackers.CBR import CBR
from src.trackers.UTP import UTP
from src.trackers.AL import AL
from src.trackers.SHRI import SHRI
<<<<<<< HEAD
from src.trackers.TIK import TIK
=======
from src.trackers.PSS import PSS
>>>>>>> dccd28c9
import json
from pathlib import Path
import asyncio
import os
import sys
import platform
import shutil
import glob
import cli_ui
import traceback

from src.console import console
from rich.markdown import Markdown
from rich.style import Style


cli_ui.setup(color='always', title="L4G's Upload Assistant")

base_dir = os.path.abspath(os.path.dirname(__file__))

try:
    from data.config import config
except Exception:
    if not os.path.exists(os.path.abspath(f"{base_dir}/data/config.py")):
        try:
            if os.path.exists(os.path.abspath(f"{base_dir}/data/config.json")):
                with open(f"{base_dir}/data/config.json", 'r', encoding='utf-8-sig') as f:
                    json_config = json.load(f)
                    f.close()
                with open(f"{base_dir}/data/config.py", 'w') as f:
                    f.write(f"config = {json.dumps(json_config, indent=4)}")
                    f.close()
                cli_ui.info(cli_ui.green, "Successfully updated config from .json to .py")
                cli_ui.info(cli_ui.green, "It is now safe for you to delete", cli_ui.yellow, "data/config.json", "if you wish")
                from data.config import config
            else:
                raise NotImplementedError
        except Exception:
            cli_ui.info(cli_ui.red, "We have switched from .json to .py for config to have a much more lenient experience")
            cli_ui.info(cli_ui.red, "Looks like the auto updater didnt work though")
            cli_ui.info(cli_ui.red, "Updating is just 2 easy steps:")
            cli_ui.info(cli_ui.red, "1: Rename", cli_ui.yellow, os.path.abspath(f"{base_dir}/data/config.json"), cli_ui.red, "to", cli_ui.green, os.path.abspath(f"{base_dir}/data/config.py"))
            cli_ui.info(cli_ui.red, "2: Add", cli_ui.green, "config = ", cli_ui.red, "to the beginning of", cli_ui.green, os.path.abspath(f"{base_dir}/data/config.py"))
            exit()
    else:
        console.print(traceback.print_exc())
client = Clients(config=config)
parser = Args(config)


async def do_the_thing(base_dir):
    meta = dict()
    meta['base_dir'] = base_dir
    paths = []
    for each in sys.argv[1:]:
        if os.path.exists(each):
            paths.append(os.path.abspath(each))
        else:
            break
    meta, help, before_args = parser.parse(tuple(' '.join(sys.argv[1:]).split(' ')), meta)
    if meta['cleanup'] and os.path.exists(f"{base_dir}/tmp"):
        shutil.rmtree(f"{base_dir}/tmp")
        console.print("[bold green]Sucessfully emptied tmp directory")
    if not meta['path']:
        exit(0)
    path = meta['path']
    path = os.path.abspath(path)
    if path.endswith('"'):
        path = path[:-1]
    queue = []
    if os.path.exists(path):
        meta, help, before_args = parser.parse(tuple(' '.join(sys.argv[1:]).split(' ')), meta)
        queue = [path]
    else:
        # Search glob if dirname exists
        if os.path.exists(os.path.dirname(path)) and len(paths) <= 1:
            escaped_path = path.replace('[', '[[]')
            globs = glob.glob(escaped_path)
            queue = globs
            if len(queue) != 0:
                md_text = "\n - ".join(queue)
                console.print("\n[bold green]Queuing these files:[/bold green]", end='')
                console.print(Markdown(f"- {md_text.rstrip()}\n\n", style=Style(color='cyan')))
                console.print("\n\n")
            else:
                console.print(f"[red]Path: [bold red]{path}[/bold red] does not exist")

        elif os.path.exists(os.path.dirname(path)) and len(paths) != 1:
            queue = paths
            md_text = "\n - ".join(queue)
            console.print("\n[bold green]Queuing these files:[/bold green]", end='')
            console.print(Markdown(f"- {md_text.rstrip()}\n\n", style=Style(color='cyan')))
            console.print("\n\n")
        elif not os.path.exists(os.path.dirname(path)):
            split_path = path.split()
            p1 = split_path[0]
            for i, each in enumerate(split_path):
                try:
                    if os.path.exists(p1) and not os.path.exists(f"{p1} {split_path[i + 1]}"):
                        queue.append(p1)
                        p1 = split_path[i + 1]
                    else:
                        p1 += f" {split_path[i + 1]}"
                except IndexError:
                    if os.path.exists(p1):
                        queue.append(p1)
                    else:
                        console.print(f"[red]Path: [bold red]{p1}[/bold red] does not exist")
            if len(queue) >= 1:
                md_text = "\n - ".join(queue)
                console.print("\n[bold green]Queuing these files:[/bold green]", end='')
                console.print(Markdown(f"- {md_text.rstrip()}\n\n", style=Style(color='cyan')))
                console.print("\n\n")

        else:
            # Add Search Here
            console.print("[red]There was an issue with your input. If you think this was not an issue, please make a report that includes the full command used.")
            exit()

    base_meta = {k: v for k, v in meta.items()}
    for path in queue:
        meta = {k: v for k, v in base_meta.items()}
        meta['path'] = path
        meta['uuid'] = None
        try:
            with open(f"{base_dir}/tmp/{os.path.basename(path)}/meta.json") as f:
                saved_meta = json.load(f)
                for key, value in saved_meta.items():
                    overwrite_list = [
                        'trackers', 'dupe', 'debug', 'anon', 'category', 'type', 'screens', 'nohash', 'manual_edition', 'imdb', 'tmdb_manual', 'mal', 'manual',
                        'hdb', 'ptp', 'blu', 'no_season', 'no_aka', 'no_year', 'no_dub', 'no_tag', 'no_seed', 'client', 'desclink', 'descfile', 'desc', 'draft', 'modq', 'region', 'freeleech',
                        'personalrelease', 'unattended', 'season', 'episode', 'torrent_creation', 'qbit_tag', 'qbit_cat', 'skip_imghost_upload', 'imghost', 'manual_source', 'webdv', 'hardcoded-subs'
                    ]
                    if meta.get(key, None) != value and key in overwrite_list:
                        saved_meta[key] = meta[key]
                meta = saved_meta
                f.close()
        except FileNotFoundError:
            pass
        console.print(f"[green]Gathering info for {os.path.basename(path)}")
        if meta['imghost'] is None:
            meta['imghost'] = config['DEFAULT']['img_host_1']
        if not meta['unattended']:
            ua = config['DEFAULT'].get('auto_mode', False)
            if str(ua).lower() == "true":
                meta['unattended'] = True
                console.print("[yellow]Running in Auto Mode")
        prep = Prep(screens=meta['screens'], img_host=meta['imghost'], config=config)
        meta = await prep.gather_prep(meta=meta, mode='cli')
        meta['name_notag'], meta['name'], meta['clean_name'], meta['potential_missing'] = await prep.get_name(meta)

        if meta.get('image_list', False) in (False, []) and meta.get('skip_imghost_upload', False) is False:
            return_dict = {}
            meta['image_list'], dummy_var = prep.upload_screens(meta, meta['screens'], 1, 0, meta['screens'], [], return_dict)
            if meta['debug']:
                console.print(meta['image_list'])
            # meta['uploaded_screens'] = True
        elif meta.get('skip_imghost_upload', False) is True and meta.get('image_list', False) is False:
            meta['image_list'] = []

        if not os.path.exists(os.path.abspath(f"{meta['base_dir']}/tmp/{meta['uuid']}/BASE.torrent")):
            reuse_torrent = None
            if meta.get('rehash', False) is False:
                reuse_torrent = await client.find_existing_torrent(meta)
                if reuse_torrent is not None:
                    prep.create_base_from_existing_torrent(reuse_torrent, meta['base_dir'], meta['uuid'])
            if meta['nohash'] is False and reuse_torrent is None:
                prep.create_torrent(meta, Path(meta['path']), "BASE")
            if meta['nohash']:
                meta['client'] = "none"
        elif os.path.exists(os.path.abspath(f"{meta['base_dir']}/tmp/{meta['uuid']}/BASE.torrent")) and meta.get('rehash', False) is True and meta['nohash'] is False:
            prep.create_torrent(meta, Path(meta['path']), "BASE")
        if int(meta.get('randomized', 0)) >= 1:
            prep.create_random_torrents(meta['base_dir'], meta['uuid'], meta['randomized'], meta['path'])

        if meta.get('trackers', None) is not None:
            trackers = meta['trackers']
        else:
            trackers = config['TRACKERS']['default_trackers']
        if "," in trackers:
            trackers = trackers.split(',')
        with open(f"{meta['base_dir']}/tmp/{meta['uuid']}/meta.json", 'w') as f:
            json.dump(meta, f, indent=4)
            f.close()
        confirm = get_confirmation(meta)
        while confirm is False:
            # help.print_help()
            editargs = cli_ui.ask_string("Input args that need correction e.g.(--tag NTb --category tv --tmdb 12345)")
            editargs = (meta['path'],) + tuple(editargs.split())
            if meta['debug']:
                editargs = editargs + ("--debug",)
            meta, help, before_args = parser.parse(editargs, meta)
            # meta = await prep.tmdb_other_meta(meta)
            meta['edit'] = True
            meta = await prep.gather_prep(meta=meta, mode='cli')
            meta['name_notag'], meta['name'], meta['clean_name'], meta['potential_missing'] = await prep.get_name(meta)
            confirm = get_confirmation(meta)

        if isinstance(trackers, list) is False:
            trackers = [trackers]
        trackers = [s.strip().upper() for s in trackers]
        if meta.get('manual', False):
            trackers.insert(0, "MANUAL")

        ####################################
        #######  Upload to Trackers  #######  # noqa #F266
        ####################################
        common = COMMON(config=config)
<<<<<<< HEAD
        api_trackers = ['BLU', 'AITHER', 'STC', 'R4E', 'STT', 'RF', 'ACM', 'LCD', 'HUNO', 'SN', 'LT', 'NBL', 'ANT', 'JPTV', 'TDC', 'OE', 'BHDTV', 'RTF', 'OTW', 'FNP', 'CBR', 'UTP', 'AL', 'SHRI', 'LST', 'BHD', 'TL', 'TIK']
=======
        api_trackers = ['BLU', 'AITHER', 'STC', 'R4E', 'STT', 'RF', 'ACM', 'LCD', 'HUNO', 'SN', 'LT', 'NBL', 'ANT', 'JPTV', 'TDC', 'OE', 'BHDTV', 'RTF', 'OTW', 'FNP', 'CBR', 'UTP', 'AL', 'SHRI', 'LST', 'BHD', 'TL', 'PSS']
>>>>>>> dccd28c9
        http_trackers = ['HDB', 'TTG', 'FL', 'PTER', 'HDT', 'MTV']
        tracker_class_map = {
            'BLU': BLU, 'BHD': BHD, 'AITHER': AITHER, 'STC': STC, 'R4E': R4E, 'THR': THR, 'STT': STT, 'HP': HP, 'PTP': PTP, 'RF': RF, 'SN': SN, 'TIK': TIK,
            'ACM': ACM, 'HDB': HDB, 'LCD': LCD, 'TTG': TTG, 'LST': LST, 'HUNO': HUNO, 'FL': FL, 'LT': LT, 'NBL': NBL, 'ANT': ANT, 'PTER': PTER, 'JPTV': JPTV,
            'TL': TL, 'TDC': TDC, 'HDT': HDT, 'MTV': MTV, 'OE': OE, 'BHDTV': BHDTV, 'RTF': RTF, 'OTW': OTW, 'FNP': FNP, 'CBR': CBR, 'UTP': UTP, 'AL': AL, 'SHRI': SHRI, 'PSS': PSS}

        tracker_capabilities = {
            'LST': {'mod_q': True, 'draft': True},
            'BLU': {'mod_q': True, 'draft': False},
            'AITHER': {'mod_q': True, 'draft': False},
            'BHD': {'draft_live': True},
        }

        async def check_mod_q_and_draft(tracker_class, meta, debug, disctype):
            modq, draft = None, None

            tracker_caps = tracker_capabilities.get(tracker_class.tracker, {})

            # Handle BHD specific draft/live logic
            if tracker_class.tracker == 'BHD' and tracker_caps.get('draft_live'):
                draft_int = await tracker_class.get_live(meta)
                draft = "Draft" if draft_int == 0 else "Live"

            # Handle mod_q and draft for other trackers
            else:
                if tracker_caps.get('mod_q'):
                    modq = await tracker_class.get_flag(meta, 'modq')
                    modq = 'Yes' if modq else 'No'
                if tracker_caps.get('draft'):
                    draft = await tracker_class.get_flag(meta, 'draft')
                    draft = 'Yes' if draft else 'No'

            return modq, draft

        for tracker in trackers:
            disctype = meta.get('disctype', None)
            tracker = tracker.replace(" ", "").upper().strip()
            if meta['name'].endswith('DUPE?'):
                meta['name'] = meta['name'].replace(' DUPE?', '')

            if meta['debug']:
                debug = "(DEBUG)"
            else:
                debug = ""

            if tracker in api_trackers:
                tracker_class = tracker_class_map[tracker](config=config)

                if meta['unattended']:
                    upload_to_tracker = True
                else:
                    try:
                        upload_to_tracker = cli_ui.ask_yes_no(
                            f"Upload to {tracker_class.tracker}? {debug}",
                            default=meta['unattended']
                        )
                    except (KeyboardInterrupt, EOFError):
                        sys.exit(1)  # Exit immediately

                if upload_to_tracker:
                    # Get mod_q, draft, or draft/live depending on the tracker
                    modq, draft = await check_mod_q_and_draft(tracker_class, meta, debug, disctype)

                    # Print mod_q and draft info if relevant
                    if modq is not None:
                        console.print(f"(modq: {modq})")
                    if draft is not None:
                        console.print(f"(draft: {draft})")

                    console.print(f"Uploading to {tracker_class.tracker}")

                    # Check if the group is banned for the tracker
                    if check_banned_group(tracker_class.tracker, tracker_class.banned_groups, meta):
                        continue

                    # Perform the existing checks for dupes except TL
                    if tracker != "TL":
                        if tracker == "RTF":
                            await tracker_class.api_test(meta)

                        dupes = await tracker_class.search_existing(meta, disctype)
                        dupes = await common.filter_dupes(dupes, meta)
                        meta = dupe_check(dupes, meta)

                    # Proceed with upload if the meta is set to upload
                    if tracker == "TL" or meta.get('upload', False):
                        await tracker_class.upload(meta, disctype)
                        if tracker == 'SN':
                            await asyncio.sleep(16)
                        await client.add_to_client(meta, tracker_class.tracker)

            if tracker in http_trackers:
                tracker_class = tracker_class_map[tracker](config=config)

                if meta['unattended']:
                    upload_to_tracker = True
                else:
                    try:
                        upload_to_tracker = cli_ui.ask_yes_no(
                            f"Upload to {tracker_class.tracker}? {debug}",
                            default=meta['unattended']
                        )
                    except (KeyboardInterrupt, EOFError):
                        sys.exit(1)  # Exit immediately

                if upload_to_tracker:
                    console.print(f"Uploading to {tracker}")
                    if check_banned_group(tracker_class.tracker, tracker_class.banned_groups, meta):
                        continue
                    if await tracker_class.validate_credentials(meta) is True:
                        dupes = await tracker_class.search_existing(meta)
                        dupes = await common.filter_dupes(dupes, meta)
                        meta = dupe_check(dupes, meta)
                        if meta['upload'] is True:
                            await tracker_class.upload(meta)
                            await client.add_to_client(meta, tracker_class.tracker)

            if tracker == "MANUAL":
                if meta['unattended']:
                    do_manual = True
                else:
                    do_manual = cli_ui.ask_yes_no("Get files for manual upload?", default=True)
                if do_manual:
                    for manual_tracker in trackers:
                        if manual_tracker != 'MANUAL':
                            manual_tracker = manual_tracker.replace(" ", "").upper().strip()
                            tracker_class = tracker_class_map[manual_tracker](config=config)
                            if manual_tracker in api_trackers:
                                await common.unit3d_edit_desc(meta, tracker_class.tracker, tracker_class.signature)
                            else:
                                await tracker_class.edit_desc(meta)
                    url = await prep.package(meta)
                    if url is False:
                        console.print(f"[yellow]Unable to upload prep files, they can be found at `tmp/{meta['uuid']}")
                    else:
                        console.print(f"[green]{meta['name']}")
                        console.print(f"[green]Files can be found at: [yellow]{url}[/yellow]")

            if tracker == "THR":
                if meta['unattended']:
                    upload_to_thr = True
                else:
                    try:
                        upload_to_ptp = cli_ui.ask_yes_no(
                            f"Upload to THR? {debug}",
                            default=meta['unattended']
                        )
                    except (KeyboardInterrupt, EOFError):
                        sys.exit(1)  # Exit immediately
                if upload_to_thr:
                    console.print("Uploading to THR")
                    # nable to get IMDB id/Youtube Link
                    if meta.get('imdb_id', '0') == '0':
                        imdb_id = cli_ui.ask_string("Unable to find IMDB id, please enter e.g.(tt1234567)")
                        meta['imdb_id'] = imdb_id.replace('tt', '').zfill(7)
                    if meta.get('youtube', None) is None:
                        youtube = cli_ui.ask_string("Unable to find youtube trailer, please link one e.g.(https://www.youtube.com/watch?v=dQw4w9WgXcQ)")
                        meta['youtube'] = youtube
                    thr = THR(config=config)
                    try:
                        with requests.Session() as session:
                            console.print("[yellow]Logging in to THR")
                            session = thr.login(session)
                            console.print("[yellow]Searching for Dupes")
                            dupes = thr.search_existing(session, meta.get('imdb_id'))
                            dupes = await common.filter_dupes(dupes, meta)
                            meta = dupe_check(dupes, meta)
                            if meta['upload'] is True:
                                await thr.upload(session, meta)
                                await client.add_to_client(meta, "THR")
                    except Exception:
                        console.print(traceback.print_exc())

            if tracker == "PTP":
                if meta['unattended']:
                    upload_to_ptp = True
                else:
                    try:
                        upload_to_ptp = cli_ui.ask_yes_no(
                            f"Upload to {tracker}? {debug}",
                            default=meta['unattended']
                        )
                    except (KeyboardInterrupt, EOFError):
                        sys.exit(1)  # Exit immediately

                if upload_to_ptp:  # Ensure the variable is defined before this check
                    console.print(f"Uploading to {tracker}")
                    if meta.get('imdb_id', '0') == '0':
                        imdb_id = cli_ui.ask_string("Unable to find IMDB id, please enter e.g.(tt1234567)")
                        meta['imdb_id'] = imdb_id.replace('tt', '').zfill(7)
                    ptp = PTP(config=config)
                    if check_banned_group("PTP", ptp.banned_groups, meta):
                        continue
                    try:
                        console.print("[yellow]Searching for Group ID")
                        groupID = await ptp.get_group_by_imdb(meta['imdb_id'])
                        if groupID is None:
                            console.print("[yellow]No Existing Group found")
                            if meta.get('youtube', None) is None or "youtube" not in str(meta.get('youtube', '')):
                                youtube = cli_ui.ask_string("Unable to find youtube trailer, please link one e.g.(https://www.youtube.com/watch?v=dQw4w9WgXcQ)", default="")
                                meta['youtube'] = youtube
                            meta['upload'] = True
                        else:
                            console.print("[yellow]Searching for Existing Releases")
                            dupes = await ptp.search_existing(groupID, meta)
                            dupes = await common.filter_dupes(dupes, meta)
                            meta = dupe_check(dupes, meta)
                        if meta.get('imdb_info', {}) == {}:
                            meta['imdb_info'] = await prep.get_imdb_info(meta['imdb_id'], meta)
                        if meta['upload'] is True:
                            ptpUrl, ptpData = await ptp.fill_upload_form(groupID, meta)
                            await ptp.upload(meta, ptpUrl, ptpData)
                            await asyncio.sleep(5)
                            await client.add_to_client(meta, "PTP")
                    except Exception:
                        console.print(traceback.print_exc())


def get_confirmation(meta):
    if meta['debug'] is True:
        console.print("[bold red]DEBUG: True")
    console.print(f"Prep material saved to {meta['base_dir']}/tmp/{meta['uuid']}")
    console.print()
    cli_ui.info_section(cli_ui.yellow, "Database Info")
    cli_ui.info(f"Title: {meta['title']} ({meta['year']})")
    console.print()
    cli_ui.info(f"Overview: {meta['overview']}")
    console.print()
    cli_ui.info(f"Category: {meta['category']}")
    if int(meta.get('tmdb', 0)) != 0:
        cli_ui.info(f"TMDB: https://www.themoviedb.org/{meta['category'].lower()}/{meta['tmdb']}")
    if int(meta.get('imdb_id', '0')) != 0:
        cli_ui.info(f"IMDB: https://www.imdb.com/title/tt{meta['imdb_id']}")
    if int(meta.get('tvdb_id', '0')) != 0:
        cli_ui.info(f"TVDB: https://www.thetvdb.com/?id={meta['tvdb_id']}&tab=series")
    if int(meta.get('mal_id', 0)) != 0:
        cli_ui.info(f"MAL : https://myanimelist.net/anime/{meta['mal_id']}")
    console.print()
    if int(meta.get('freeleech', '0')) != 0:
        cli_ui.info(f"Freeleech: {meta['freeleech']}")
    if meta['tag'] == "":
        tag = ""
    else:
        tag = f" / {meta['tag'][1:]}"
    if meta['is_disc'] == "DVD":
        res = meta['source']
    else:
        res = meta['resolution']

    cli_ui.info(f"{res} / {meta['type']}{tag}")
    if meta.get('personalrelease', False) is True:
        cli_ui.info("Personal Release!")
    console.print()
    if meta.get('unattended', False) is False:
        get_missing(meta)
        ring_the_bell = "\a" if config['DEFAULT'].get("sfx_on_prompt", True) is True else ""  # \a rings the bell
        cli_ui.info(ring_the_bell)

        # Handle the 'keep_folder' logic based on 'is disc' and 'isdir'
        if meta.get('is disc', False):
            meta['keep_folder'] = False  # Ensure 'keep_folder' is False if 'is disc' is True

        if meta['isdir']:
            if 'keep_folder' in meta:
                if meta['keep_folder']:
                    cli_ui.info_section(cli_ui.yellow, "Uploading with --keep-folder")
                    kf_confirm = cli_ui.ask_yes_no("You specified --keep-folder. Uploading in folders might not be allowed. Are you sure you want to proceed?", default=False)
                    if not kf_confirm:
                        cli_ui.info('Aborting...')
                        exit()

        cli_ui.info_section(cli_ui.yellow, "Is this correct?")
        cli_ui.info(f"Name: {meta['name']}")
        try:
            confirm = cli_ui.ask_yes_no("Correct?", default=False)
        except (KeyboardInterrupt, EOFError):
            sys.exit(1)  # Exit immediately

    else:
        cli_ui.info(f"Name: {meta['name']}")
        confirm = True

    return confirm


def dupe_check(dupes, meta):
    if not dupes:
        console.print("[green]No dupes found")
        meta['upload'] = True
        return meta
    else:
        console.print()
        dupe_text = "\n".join(dupes)
        console.print()
        cli_ui.info_section(cli_ui.bold, "Check if these are actually dupes!")
        cli_ui.info(dupe_text)
        if meta['unattended']:
            if meta.get('dupe', False) is False:
                console.print("[red]Found potential dupes. Aborting. If this is not a dupe, or you would like to upload anyways, pass --skip-dupe-check")
                upload = False
            else:
                console.print("[yellow]Found potential dupes. --skip-dupe-check was passed. Uploading anyways")
                upload = True
        console.print()
        if not meta['unattended']:
            if meta.get('dupe', False) is False:
                upload = cli_ui.ask_yes_no("Upload Anyways?", default=False)
            else:
                upload = True
        if upload is False:
            meta['upload'] = False
        else:
            meta['upload'] = True
            for each in dupes:
                if each == meta['name']:
                    meta['name'] = f"{meta['name']} DUPE?"

        return meta


# Return True if banned group
def check_banned_group(tracker, banned_group_list, meta):
    if meta['tag'] == "":
        return False
    else:
        q = False
        for tag in banned_group_list:
            if isinstance(tag, list):
                if meta['tag'][1:].lower() == tag[0].lower():
                    console.print(f"[bold yellow]{meta['tag'][1:]}[/bold yellow][bold red] was found on [bold yellow]{tracker}'s[/bold yellow] list of banned groups.")
                    console.print(f"[bold red]NOTE: [bold yellow]{tag[1]}")
                    q = True
            else:
                if meta['tag'][1:].lower() == tag.lower():
                    console.print(f"[bold yellow]{meta['tag'][1:]}[/bold yellow][bold red] was found on [bold yellow]{tracker}'s[/bold yellow] list of banned groups.")
                    q = True
        if q:
            if not cli_ui.ask_yes_no(cli_ui.red, "Upload Anyways?", default=False):
                return True
    return False


def get_missing(meta):
    info_notes = {
        'edition': 'Special Edition/Release',
        'description': "Please include Remux/Encode Notes if possible (either here or edit your upload)",
        'service': "WEB Service e.g.(AMZN, NF)",
        'region': "Disc Region",
        'imdb': 'IMDb ID (tt1234567)',
        'distributor': "Disc Distributor e.g.(BFI, Criterion, etc)"
    }
    missing = []
    if meta.get('imdb_id', '0') == '0':
        meta['imdb_id'] = '0'
        meta['potential_missing'].append('imdb_id')
    if len(meta['potential_missing']) > 0:
        for each in meta['potential_missing']:
            if str(meta.get(each, '')).replace(' ', '') in ["", "None", "0"]:
                if each == "imdb_id":
                    each = 'imdb'
                missing.append(f"--{each} | {info_notes.get(each)}")
    if missing != []:
        cli_ui.info_section(cli_ui.yellow, "Potentially missing information:")
        for each in missing:
            if each.split('|')[0].replace('--', '').strip() in ["imdb"]:
                cli_ui.info(cli_ui.red, each)
            else:
                cli_ui.info(each)

    console.print()
    return


if __name__ == '__main__':
    pyver = platform.python_version_tuple()
    if int(pyver[0]) != 3 or int(pyver[1]) < 12:
        console.print("[bold red]Python version is too low. Please use Python 3.12 or higher.")
        sys.exit(1)

    try:
        asyncio.run(do_the_thing(base_dir))  # Pass the correct base_dir value here
    except (KeyboardInterrupt, SystemExit):
        console.print("[bold red]Program interrupted. Exiting.")<|MERGE_RESOLUTION|>--- conflicted
+++ resolved
@@ -39,11 +39,8 @@
 from src.trackers.UTP import UTP
 from src.trackers.AL import AL
 from src.trackers.SHRI import SHRI
-<<<<<<< HEAD
 from src.trackers.TIK import TIK
-=======
 from src.trackers.PSS import PSS
->>>>>>> dccd28c9
 import json
 from pathlib import Path
 import asyncio
@@ -252,11 +249,7 @@
         #######  Upload to Trackers  #######  # noqa #F266
         ####################################
         common = COMMON(config=config)
-<<<<<<< HEAD
-        api_trackers = ['BLU', 'AITHER', 'STC', 'R4E', 'STT', 'RF', 'ACM', 'LCD', 'HUNO', 'SN', 'LT', 'NBL', 'ANT', 'JPTV', 'TDC', 'OE', 'BHDTV', 'RTF', 'OTW', 'FNP', 'CBR', 'UTP', 'AL', 'SHRI', 'LST', 'BHD', 'TL', 'TIK']
-=======
-        api_trackers = ['BLU', 'AITHER', 'STC', 'R4E', 'STT', 'RF', 'ACM', 'LCD', 'HUNO', 'SN', 'LT', 'NBL', 'ANT', 'JPTV', 'TDC', 'OE', 'BHDTV', 'RTF', 'OTW', 'FNP', 'CBR', 'UTP', 'AL', 'SHRI', 'LST', 'BHD', 'TL', 'PSS']
->>>>>>> dccd28c9
+        api_trackers = ['BLU', 'AITHER', 'STC', 'R4E', 'STT', 'RF', 'ACM', 'LCD', 'HUNO', 'SN', 'LT', 'NBL', 'ANT', 'JPTV', 'TDC', 'OE', 'BHDTV', 'RTF', 'OTW', 'FNP', 'CBR', 'UTP', 'AL', 'SHRI', 'LST', 'BHD', 'TL', 'TIK', 'PSS']
         http_trackers = ['HDB', 'TTG', 'FL', 'PTER', 'HDT', 'MTV']
         tracker_class_map = {
             'BLU': BLU, 'BHD': BHD, 'AITHER': AITHER, 'STC': STC, 'R4E': R4E, 'THR': THR, 'STT': STT, 'HP': HP, 'PTP': PTP, 'RF': RF, 'SN': SN, 'TIK': TIK,
