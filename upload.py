import requests
from src.args import Args
from src.clients import Clients
from src.prep import Prep
from src.trackers.COMMON import COMMON
from src.trackers.HUNO import HUNO
from src.trackers.BLU import BLU
from src.trackers.BHD import BHD
from src.trackers.AITHER import AITHER
from src.trackers.STC import STC
from src.trackers.R4E import R4E
from src.trackers.THR import THR
from src.trackers.STT import STT
from src.trackers.HP import HP
from src.trackers.PTP import PTP
from src.trackers.SN import SN
from src.trackers.ACM import ACM
from src.trackers.HDB import HDB
from src.trackers.LCD import LCD
from src.trackers.TTG import TTG
from src.trackers.LST import LST
from src.trackers.FL import FL
from src.trackers.LT import LT
from src.trackers.NBL import NBL
from src.trackers.ANT import ANT
from src.trackers.PTER import PTER
from src.trackers.MTV import MTV
from src.trackers.JPTV import JPTV
from src.trackers.TL import TL
from src.trackers.TDC import TDC
from src.trackers.HDT import HDT
from src.trackers.RF import RF
from src.trackers.OE import OE
from src.trackers.BHDTV import BHDTV
from src.trackers.RTF import RTF
from src.trackers.OTW import OTW
from src.trackers.FNP import FNP
from src.trackers.CBR import CBR
from src.trackers.UTP import UTP
from src.trackers.AL import AL
<<<<<<< HEAD
from src.trackers.SHRI import SHRI
=======
>>>>>>> 8c46c285
import json
from pathlib import Path
import asyncio
import os
import sys
import platform
import shutil
import glob
import cli_ui
import traceback

from src.console import console
from rich.markdown import Markdown
from rich.style import Style


cli_ui.setup(color='always', title="L4G's Upload Assistant")

base_dir = os.path.abspath(os.path.dirname(__file__))

try:
    from data.config import config
except Exception:
    if not os.path.exists(os.path.abspath(f"{base_dir}/data/config.py")):
        try:
            if os.path.exists(os.path.abspath(f"{base_dir}/data/config.json")):
                with open(f"{base_dir}/data/config.json", 'r', encoding='utf-8-sig') as f:
                    json_config = json.load(f)
                    f.close()
                with open(f"{base_dir}/data/config.py", 'w') as f:
                    f.write(f"config = {json.dumps(json_config, indent=4)}")
                    f.close()
                cli_ui.info(cli_ui.green, "Successfully updated config from .json to .py")
                cli_ui.info(cli_ui.green, "It is now safe for you to delete", cli_ui.yellow, "data/config.json", "if you wish")
                from data.config import config
            else:
                raise NotImplementedError
        except Exception:
            cli_ui.info(cli_ui.red, "We have switched from .json to .py for config to have a much more lenient experience")
            cli_ui.info(cli_ui.red, "Looks like the auto updater didnt work though")
            cli_ui.info(cli_ui.red, "Updating is just 2 easy steps:")
            cli_ui.info(cli_ui.red, "1: Rename", cli_ui.yellow, os.path.abspath(f"{base_dir}/data/config.json"), cli_ui.red, "to", cli_ui.green, os.path.abspath(f"{base_dir}/data/config.py"))
            cli_ui.info(cli_ui.red, "2: Add", cli_ui.green, "config = ", cli_ui.red, "to the beginning of", cli_ui.green, os.path.abspath(f"{base_dir}/data/config.py"))
            exit()
    else:
        console.print(traceback.print_exc())
client = Clients(config=config)
parser = Args(config)


async def do_the_thing(base_dir):
    meta = dict()
    meta['base_dir'] = base_dir
    paths = []
    for each in sys.argv[1:]:
        if os.path.exists(each):
            paths.append(os.path.abspath(each))
        else:
            break
    meta, help, before_args = parser.parse(tuple(' '.join(sys.argv[1:]).split(' ')), meta)
    if meta['cleanup'] and os.path.exists(f"{base_dir}/tmp"):
        shutil.rmtree(f"{base_dir}/tmp")
        console.print("[bold green]Sucessfully emptied tmp directory")
    if not meta['path']:
        exit(0)
    path = meta['path']
    path = os.path.abspath(path)
    if path.endswith('"'):
        path = path[:-1]
    queue = []
    if os.path.exists(path):
        meta, help, before_args = parser.parse(tuple(' '.join(sys.argv[1:]).split(' ')), meta)
        queue = [path]
    else:
        # Search glob if dirname exists
        if os.path.exists(os.path.dirname(path)) and len(paths) <= 1:
            escaped_path = path.replace('[', '[[]')
            globs = glob.glob(escaped_path)
            queue = globs
            if len(queue) != 0:
                md_text = "\n - ".join(queue)
                console.print("\n[bold green]Queuing these files:[/bold green]", end='')
                console.print(Markdown(f"- {md_text.rstrip()}\n\n", style=Style(color='cyan')))
                console.print("\n\n")
            else:
                console.print(f"[red]Path: [bold red]{path}[/bold red] does not exist")

        elif os.path.exists(os.path.dirname(path)) and len(paths) != 1:
            queue = paths
            md_text = "\n - ".join(queue)
            console.print("\n[bold green]Queuing these files:[/bold green]", end='')
            console.print(Markdown(f"- {md_text.rstrip()}\n\n", style=Style(color='cyan')))
            console.print("\n\n")
        elif not os.path.exists(os.path.dirname(path)):
            split_path = path.split()
            p1 = split_path[0]
            for i, each in enumerate(split_path):
                try:
                    if os.path.exists(p1) and not os.path.exists(f"{p1} {split_path[i + 1]}"):
                        queue.append(p1)
                        p1 = split_path[i + 1]
                    else:
                        p1 += f" {split_path[i + 1]}"
                except IndexError:
                    if os.path.exists(p1):
                        queue.append(p1)
                    else:
                        console.print(f"[red]Path: [bold red]{p1}[/bold red] does not exist")
            if len(queue) >= 1:
                md_text = "\n - ".join(queue)
                console.print("\n[bold green]Queuing these files:[/bold green]", end='')
                console.print(Markdown(f"- {md_text.rstrip()}\n\n", style=Style(color='cyan')))
                console.print("\n\n")

        else:
            # Add Search Here
            console.print("[red]There was an issue with your input. If you think this was not an issue, please make a report that includes the full command used.")
            exit()

    base_meta = {k: v for k, v in meta.items()}
    for path in queue:
        meta = {k: v for k, v in base_meta.items()}
        meta['path'] = path
        meta['uuid'] = None
        try:
            with open(f"{base_dir}/tmp/{os.path.basename(path)}/meta.json") as f:
                saved_meta = json.load(f)
                for key, value in saved_meta.items():
                    overwrite_list = [
                        'trackers', 'dupe', 'debug', 'anon', 'category', 'type', 'screens', 'nohash', 'manual_edition', 'imdb', 'tmdb_manual', 'mal', 'manual',
                        'hdb', 'ptp', 'blu', 'no_season', 'no_aka', 'no_year', 'no_dub', 'no_tag', 'no_seed', 'client', 'desclink', 'descfile', 'desc', 'draft', 'region', 'freeleech',
                        'personalrelease', 'unattended', 'season', 'episode', 'torrent_creation', 'qbit_tag', 'qbit_cat', 'skip_imghost_upload', 'imghost', 'manual_source', 'webdv', 'hardcoded-subs'
                    ]
                    if meta.get(key, None) != value and key in overwrite_list:
                        saved_meta[key] = meta[key]
                meta = saved_meta
                f.close()
        except FileNotFoundError:
            pass
        console.print(f"[green]Gathering info for {os.path.basename(path)}")
        if meta['imghost'] is None:
            meta['imghost'] = config['DEFAULT']['img_host_1']
        if not meta['unattended']:
            ua = config['DEFAULT'].get('auto_mode', False)
            if str(ua).lower() == "true":
                meta['unattended'] = True
                console.print("[yellow]Running in Auto Mode")
        prep = Prep(screens=meta['screens'], img_host=meta['imghost'], config=config)
        meta = await prep.gather_prep(meta=meta, mode='cli')
        meta['name_notag'], meta['name'], meta['clean_name'], meta['potential_missing'] = await prep.get_name(meta)

        if meta.get('image_list', False) in (False, []) and meta.get('skip_imghost_upload', False) is False:
            return_dict = {}
            meta['image_list'], dummy_var = prep.upload_screens(meta, meta['screens'], 1, 0, meta['screens'], [], return_dict)
            if meta['debug']:
                console.print(meta['image_list'])
            # meta['uploaded_screens'] = True
        elif meta.get('skip_imghost_upload', False) is True and meta.get('image_list', False) is False:
            meta['image_list'] = []

        if not os.path.exists(os.path.abspath(f"{meta['base_dir']}/tmp/{meta['uuid']}/BASE.torrent")):
            reuse_torrent = None
            if meta.get('rehash', False) is False:
                reuse_torrent = await client.find_existing_torrent(meta)
                if reuse_torrent is not None:
                    prep.create_base_from_existing_torrent(reuse_torrent, meta['base_dir'], meta['uuid'])
            if meta['nohash'] is False and reuse_torrent is None:
                prep.create_torrent(meta, Path(meta['path']), "BASE")
            if meta['nohash']:
                meta['client'] = "none"
        elif os.path.exists(os.path.abspath(f"{meta['base_dir']}/tmp/{meta['uuid']}/BASE.torrent")) and meta.get('rehash', False) is True and meta['nohash'] is False:
            prep.create_torrent(meta, Path(meta['path']), "BASE")
        if int(meta.get('randomized', 0)) >= 1:
            prep.create_random_torrents(meta['base_dir'], meta['uuid'], meta['randomized'], meta['path'])

        if meta.get('trackers', None) is not None:
            trackers = meta['trackers']
        else:
            trackers = config['TRACKERS']['default_trackers']
        if "," in trackers:
            trackers = trackers.split(',')
        with open(f"{meta['base_dir']}/tmp/{meta['uuid']}/meta.json", 'w') as f:
            json.dump(meta, f, indent=4)
            f.close()
        confirm = get_confirmation(meta)
        while confirm is False:
            # help.print_help()
            editargs = cli_ui.ask_string("Input args that need correction e.g.(--tag NTb --category tv --tmdb 12345)")
            editargs = (meta['path'],) + tuple(editargs.split())
            if meta['debug']:
                editargs = editargs + ("--debug",)
            meta, help, before_args = parser.parse(editargs, meta)
            # meta = await prep.tmdb_other_meta(meta)
            meta['edit'] = True
            meta = await prep.gather_prep(meta=meta, mode='cli')
            meta['name_notag'], meta['name'], meta['clean_name'], meta['potential_missing'] = await prep.get_name(meta)
            confirm = get_confirmation(meta)

        if isinstance(trackers, list) is False:
            trackers = [trackers]
        trackers = [s.strip().upper() for s in trackers]
        if meta.get('manual', False):
            trackers.insert(0, "MANUAL")

        # Upload to Trackers
        common = COMMON(config=config)
<<<<<<< HEAD
        api_trackers = ['BLU', 'AITHER', 'STC', 'R4E', 'STT', 'RF', 'ACM','LCD','LST','HUNO', 'SN', 'LT', 'NBL', 'ANT', 'JPTV', 'TDC', 'OE', 'BHDTV', 'RTF', 'OTW', 'FNP', 'CBR', 'UTP','AL', 'HDB', 'SHRI']
        http_trackers = ['HDB', 'TTG', 'FL', 'PTER', 'HDT', 'MTV']
        tracker_class_map = {
            'BLU' : BLU, 'BHD': BHD, 'AITHER' : AITHER, 'STC' : STC, 'R4E' : R4E, 'THR' : THR, 'STT' : STT, 'HP' : HP, 'PTP' : PTP, 'RF' : RF, 'SN' : SN, 
            'ACM' : ACM, 'HDB' : HDB, 'LCD': LCD, 'TTG' : TTG, 'LST' : LST, 'HUNO': HUNO, 'FL' : FL, 'LT' : LT, 'NBL' : NBL, 'ANT' : ANT, 'PTER': PTER, 'JPTV' : JPTV,
            'TL' : TL, 'TDC' : TDC, 'HDT' : HDT, 'MTV': MTV, 'OE': OE, 'BHDTV': BHDTV, 'RTF':RTF, 'OTW': OTW, 'FNP': FNP, 'CBR': CBR, 'UTP': UTP, 'AL': AL, 'SHRI': SHRI}
=======
        api_trackers = ['BLU', 'AITHER', 'STC', 'R4E', 'STT', 'RF', 'ACM', 'LCD', 'LST', 'HUNO', 'SN', 'LT', 'NBL', 'ANT', 'JPTV', 'TDC', 'OE', 'BHDTV', 'RTF', 'OTW', 'FNP', 'CBR', 'UTP', 'AL', 'HDB']
        http_trackers = ['TTG', 'FL', 'PTER', 'HDT', 'MTV']
        tracker_class_map = {
            'BLU': BLU, 'BHD': BHD, 'AITHER': AITHER, 'STC': STC, 'R4E': R4E, 'THR': THR, 'STT': STT, 'HP': HP, 'PTP': PTP, 'RF': RF, 'SN': SN,
            'ACM': ACM, 'HDB': HDB, 'LCD': LCD, 'TTG': TTG, 'LST': LST, 'HUNO': HUNO, 'FL': FL, 'LT': LT, 'NBL': NBL, 'ANT': ANT, 'PTER': PTER, 'JPTV': JPTV,
            'TL': TL, 'TDC': TDC, 'HDT': HDT, 'MTV': MTV, 'OE': OE, 'BHDTV': BHDTV, 'RTF': RTF, 'OTW': OTW, 'FNP': FNP, 'CBR': CBR, 'UTP': UTP, 'AL': AL}
>>>>>>> 8c46c285

        for tracker in trackers:
            if meta['name'].endswith('DUPE?'):
                meta['name'] = meta['name'].replace(' DUPE?', '')
            tracker = tracker.replace(" ", "").upper().strip()
            if meta['debug']:
                debug = "(DEBUG)"
            else:
                debug = ""

            if tracker in api_trackers:
                tracker_class = tracker_class_map[tracker](config=config)
                if meta['unattended']:
                    upload_to_tracker = True
                else:
                    upload_to_tracker = cli_ui.ask_yes_no(f"Upload to {tracker_class.tracker}? {debug}", default=meta['unattended'])
                if upload_to_tracker:
                    console.print(f"Uploading to {tracker_class.tracker}")
                    if check_banned_group(tracker_class.tracker, tracker_class.banned_groups, meta):
                        continue
                    if tracker == "RTF":
                        await tracker_class.api_test(meta)
                    dupes = await tracker_class.search_existing(meta)
                    dupes = await common.filter_dupes(dupes, meta)
                    # note BHDTV does not have search implemented.
                    meta = dupe_check(dupes, meta)
                    if meta['upload'] is True:
                        await tracker_class.upload(meta)
                        if tracker == 'SN':
                            await asyncio.sleep(16)
                        await client.add_to_client(meta, tracker_class.tracker)

            if tracker in http_trackers:
                tracker_class = tracker_class_map[tracker](config=config)
                if meta['unattended']:
                    upload_to_tracker = True
                else:
                    upload_to_tracker = cli_ui.ask_yes_no(f"Upload to {tracker_class.tracker}? {debug}", default=meta['unattended'])
                if upload_to_tracker:
                    console.print(f"Uploading to {tracker}")
                    if check_banned_group(tracker_class.tracker, tracker_class.banned_groups, meta):
                        continue
                    if await tracker_class.validate_credentials(meta) is True:
                        dupes = await tracker_class.search_existing(meta)
                        dupes = await common.filter_dupes(dupes, meta)
                        meta = dupe_check(dupes, meta)
                        if meta['upload'] is True:
                            await tracker_class.upload(meta)
                            await client.add_to_client(meta, tracker_class.tracker)

            if tracker == "MANUAL":
                if meta['unattended']:
                    do_manual = True
                else:
                    do_manual = cli_ui.ask_yes_no("Get files for manual upload?", default=True)
                if do_manual:
                    for manual_tracker in trackers:
                        if manual_tracker != 'MANUAL':
                            manual_tracker = manual_tracker.replace(" ", "").upper().strip()
                            tracker_class = tracker_class_map[manual_tracker](config=config)
                            if manual_tracker in api_trackers:
                                await common.unit3d_edit_desc(meta, tracker_class.tracker, tracker_class.signature)
                            else:
                                await tracker_class.edit_desc(meta)
                    url = await prep.package(meta)
                    if url is False:
                        console.print(f"[yellow]Unable to upload prep files, they can be found at `tmp/{meta['uuid']}")
                    else:
                        console.print(f"[green]{meta['name']}")
                        console.print(f"[green]Files can be found at: [yellow]{url}[/yellow]")

            if tracker == "BHD":
                bhd = BHD(config=config)
                draft_int = await bhd.get_live(meta)
                if draft_int == 0:
                    draft = "Draft"
                else:
                    draft = "Live"
                if meta['unattended']:
                    upload_to_bhd = True
                else:
                    upload_to_bhd = cli_ui.ask_yes_no(f"Upload to BHD? ({draft}) {debug}", default=meta['unattended'])
                if upload_to_bhd:
                    console.print("Uploading to BHD")
                    if check_banned_group("BHD", bhd.banned_groups, meta):
                        continue
                    dupes = await bhd.search_existing(meta)
                    dupes = await common.filter_dupes(dupes, meta)
                    meta = dupe_check(dupes, meta)
                    if meta['upload'] is True:
                        await bhd.upload(meta)
                        await client.add_to_client(meta, "BHD")

            if tracker == "THR":
                if meta['unattended']:
                    upload_to_thr = True
                else:
                    upload_to_thr = cli_ui.ask_yes_no(f"Upload to THR? {debug}", default=meta['unattended'])
                if upload_to_thr:
                    console.print("Uploading to THR")
                    # nable to get IMDB id/Youtube Link
                    if meta.get('imdb_id', '0') == '0':
                        imdb_id = cli_ui.ask_string("Unable to find IMDB id, please enter e.g.(tt1234567)")
                        meta['imdb_id'] = imdb_id.replace('tt', '').zfill(7)
                    if meta.get('youtube', None) is None:
                        youtube = cli_ui.ask_string("Unable to find youtube trailer, please link one e.g.(https://www.youtube.com/watch?v=dQw4w9WgXcQ)")
                        meta['youtube'] = youtube
                    thr = THR(config=config)
                    try:
                        with requests.Session() as session:
                            console.print("[yellow]Logging in to THR")
                            session = thr.login(session)
                            console.print("[yellow]Searching for Dupes")
                            dupes = thr.search_existing(session, meta.get('imdb_id'))
                            dupes = await common.filter_dupes(dupes, meta)
                            meta = dupe_check(dupes, meta)
                            if meta['upload'] is True:
                                await thr.upload(session, meta)
                                await client.add_to_client(meta, "THR")
                    except Exception:
                        console.print(traceback.print_exc())

            if tracker == "PTP":
                if meta['unattended']:
                    upload_to_ptp = True
                else:
                    upload_to_ptp = cli_ui.ask_yes_no(f"Upload to {tracker}? {debug}", default=meta['unattended'])
                if upload_to_ptp:
                    console.print(f"Uploading to {tracker}")
                    if meta.get('imdb_id', '0') == '0':
                        imdb_id = cli_ui.ask_string("Unable to find IMDB id, please enter e.g.(tt1234567)")
                        meta['imdb_id'] = imdb_id.replace('tt', '').zfill(7)
                    ptp = PTP(config=config)
                    if check_banned_group("PTP", ptp.banned_groups, meta):
                        continue
                    try:
                        console.print("[yellow]Searching for Group ID")
                        groupID = await ptp.get_group_by_imdb(meta['imdb_id'])
                        if groupID is None:
                            console.print("[yellow]No Existing Group found")
                            if meta.get('youtube', None) is None or "youtube" not in str(meta.get('youtube', '')):
                                youtube = cli_ui.ask_string("Unable to find youtube trailer, please link one e.g.(https://www.youtube.com/watch?v=dQw4w9WgXcQ)", default="")
                                meta['youtube'] = youtube
                            meta['upload'] = True
                        else:
                            console.print("[yellow]Searching for Existing Releases")
                            dupes = await ptp.search_existing(groupID, meta)
                            dupes = await common.filter_dupes(dupes, meta)
                            meta = dupe_check(dupes, meta)
                        if meta.get('imdb_info', {}) == {}:
                            meta['imdb_info'] = await prep.get_imdb_info(meta['imdb_id'], meta)
                        if meta['upload'] is True:
                            ptpUrl, ptpData = await ptp.fill_upload_form(groupID, meta)
                            await ptp.upload(meta, ptpUrl, ptpData)
                            await asyncio.sleep(5)
                            await client.add_to_client(meta, "PTP")
                    except Exception:
                        console.print(traceback.print_exc())

            if tracker == "TL":
                tracker_class = tracker_class_map[tracker](config=config)
                if meta['unattended']:
                    upload_to_tracker = True
                else:
                    upload_to_tracker = cli_ui.ask_yes_no(f"Upload to {tracker_class.tracker}? {debug}", default=meta['unattended'])
                if upload_to_tracker:
                    console.print(f"Uploading to {tracker_class.tracker}")
                    if check_banned_group(tracker_class.tracker, tracker_class.banned_groups, meta):
                        continue
                    await tracker_class.upload(meta)
                    await client.add_to_client(meta, tracker_class.tracker)


def get_confirmation(meta):
    if meta['debug'] is True:
        console.print("[bold red]DEBUG: True")
    console.print(f"Prep material saved to {meta['base_dir']}/tmp/{meta['uuid']}")
    console.print()
    cli_ui.info_section(cli_ui.yellow, "Database Info")
    cli_ui.info(f"Title: {meta['title']} ({meta['year']})")
    console.print()
    cli_ui.info(f"Overview: {meta['overview']}")
    console.print()
    cli_ui.info(f"Category: {meta['category']}")
    if int(meta.get('tmdb', 0)) != 0:
        cli_ui.info(f"TMDB: https://www.themoviedb.org/{meta['category'].lower()}/{meta['tmdb']}")
    if int(meta.get('imdb_id', '0')) != 0:
        cli_ui.info(f"IMDB: https://www.imdb.com/title/tt{meta['imdb_id']}")
    if int(meta.get('tvdb_id', '0')) != 0:
        cli_ui.info(f"TVDB: https://www.thetvdb.com/?id={meta['tvdb_id']}&tab=series")
    if int(meta.get('mal_id', 0)) != 0:
        cli_ui.info(f"MAL : https://myanimelist.net/anime/{meta['mal_id']}")
    console.print()
    if int(meta.get('freeleech', '0')) != 0:
        cli_ui.info(f"Freeleech: {meta['freeleech']}")
    if meta['tag'] == "":
        tag = ""
    else:
        tag = f" / {meta['tag'][1:]}"
    if meta['is_disc'] == "DVD":
        res = meta['source']
    else:
        res = meta['resolution']

    cli_ui.info(f"{res} / {meta['type']}{tag}")
    if meta.get('personalrelease', False) is True:
        cli_ui.info("Personal Release!")
    console.print()
    if meta.get('unattended', False) is False:
        get_missing(meta)
        ring_the_bell = "\a" if config['DEFAULT'].get("sfx_on_prompt", True) is True else ""  # \a rings the bell
        cli_ui.info(ring_the_bell)

        # Handle the 'keep_folder' logic based on 'is disc' and 'isdir'
        if meta.get('is disc', False):
            meta['keep_folder'] = False  # Ensure 'keep_folder' is False if 'is disc' is True

        if meta['isdir']:
            if 'keep_folder' in meta:
                if meta['keep_folder']:
                    cli_ui.info_section(cli_ui.yellow, "Uploading with --keep-folder")
                    kf_confirm = cli_ui.ask_yes_no("You specified --keep-folder. Uploading in folders might not be allowed. Are you sure you want to proceed?", default=False)
                    if not kf_confirm:
                        cli_ui.info('Aborting...')
                        exit()

        cli_ui.info_section(cli_ui.yellow, "Is this correct?")
        cli_ui.info(f"Name: {meta['name']}")
        confirm = cli_ui.ask_yes_no("Correct?", default=False)
    else:
        cli_ui.info(f"Name: {meta['name']}")
        confirm = True

    return confirm


def dupe_check(dupes, meta):
    if not dupes:
        console.print("[green]No dupes found")
        meta['upload'] = True
        return meta
    else:
        console.print()
        dupe_text = "\n".join(dupes)
        console.print()
        cli_ui.info_section(cli_ui.bold, "Check if these are actually dupes!")
        cli_ui.info(dupe_text)
        if meta['unattended']:
            if meta.get('dupe', False) is False:
                console.print("[red]Found potential dupes. Aborting. If this is not a dupe, or you would like to upload anyways, pass --skip-dupe-check")
                upload = False
            else:
                console.print("[yellow]Found potential dupes. --skip-dupe-check was passed. Uploading anyways")
                upload = True
        console.print()
        if not meta['unattended']:
            if meta.get('dupe', False) is False:
                upload = cli_ui.ask_yes_no("Upload Anyways?", default=False)
            else:
                upload = True
        if upload is False:
            meta['upload'] = False
        else:
            meta['upload'] = True
            for each in dupes:
                if each == meta['name']:
                    meta['name'] = f"{meta['name']} DUPE?"

        return meta


# Return True if banned group
def check_banned_group(tracker, banned_group_list, meta):
    if meta['tag'] == "":
        return False
    else:
        q = False
        for tag in banned_group_list:
            if isinstance(tag, list):
                if meta['tag'][1:].lower() == tag[0].lower():
                    console.print(f"[bold yellow]{meta['tag'][1:]}[/bold yellow][bold red] was found on [bold yellow]{tracker}'s[/bold yellow] list of banned groups.")
                    console.print(f"[bold red]NOTE: [bold yellow]{tag[1]}")
                    q = True
            else:
                if meta['tag'][1:].lower() == tag.lower():
                    console.print(f"[bold yellow]{meta['tag'][1:]}[/bold yellow][bold red] was found on [bold yellow]{tracker}'s[/bold yellow] list of banned groups.")
                    q = True
        if q:
            if not cli_ui.ask_yes_no(cli_ui.red, "Upload Anyways?", default=False):
                return True
    return False


def get_missing(meta):
    info_notes = {
        'edition': 'Special Edition/Release',
        'description': "Please include Remux/Encode Notes if possible (either here or edit your upload)",
        'service': "WEB Service e.g.(AMZN, NF)",
        'region': "Disc Region",
        'imdb': 'IMDb ID (tt1234567)',
        'distributor': "Disc Distributor e.g.(BFI, Criterion, etc)"
    }
    missing = []
    if meta.get('imdb_id', '0') == '0':
        meta['imdb_id'] = '0'
        meta['potential_missing'].append('imdb_id')
    if len(meta['potential_missing']) > 0:
        for each in meta['potential_missing']:
            if str(meta.get(each, '')).replace(' ', '') in ["", "None", "0"]:
                if each == "imdb_id":
                    each = 'imdb'
                missing.append(f"--{each} | {info_notes.get(each)}")
    if missing != []:
        cli_ui.info_section(cli_ui.yellow, "Potentially missing information:")
        for each in missing:
            if each.split('|')[0].replace('--', '').strip() in ["imdb"]:
                cli_ui.info(cli_ui.red, each)
            else:
                cli_ui.info(each)

    console.print()
    return


if __name__ == '__main__':
    pyver = platform.python_version_tuple()
    if int(pyver[0]) != 3:
        console.print("[bold red]Python2 Detected, please use python3")
        exit()
    else:
        if int(pyver[1]) <= 6:
            console.print("[bold red]Python <= 3.6 Detected, please use Python >=3.7")
            loop = asyncio.get_event_loop()
            loop.run_until_complete(do_the_thing(base_dir))
        else:
            asyncio.run(do_the_thing(base_dir))<|MERGE_RESOLUTION|>--- conflicted
+++ resolved
@@ -38,10 +38,7 @@
 from src.trackers.CBR import CBR
 from src.trackers.UTP import UTP
 from src.trackers.AL import AL
-<<<<<<< HEAD
 from src.trackers.SHRI import SHRI
-=======
->>>>>>> 8c46c285
 import json
 from pathlib import Path
 import asyncio
@@ -245,24 +242,17 @@
         trackers = [s.strip().upper() for s in trackers]
         if meta.get('manual', False):
             trackers.insert(0, "MANUAL")
-
-        # Upload to Trackers
+        
+        ####################################
+        #######  Upload to Trackers  #######
+        ####################################
         common = COMMON(config=config)
-<<<<<<< HEAD
         api_trackers = ['BLU', 'AITHER', 'STC', 'R4E', 'STT', 'RF', 'ACM','LCD','LST','HUNO', 'SN', 'LT', 'NBL', 'ANT', 'JPTV', 'TDC', 'OE', 'BHDTV', 'RTF', 'OTW', 'FNP', 'CBR', 'UTP','AL', 'HDB', 'SHRI']
         http_trackers = ['HDB', 'TTG', 'FL', 'PTER', 'HDT', 'MTV']
         tracker_class_map = {
             'BLU' : BLU, 'BHD': BHD, 'AITHER' : AITHER, 'STC' : STC, 'R4E' : R4E, 'THR' : THR, 'STT' : STT, 'HP' : HP, 'PTP' : PTP, 'RF' : RF, 'SN' : SN, 
             'ACM' : ACM, 'HDB' : HDB, 'LCD': LCD, 'TTG' : TTG, 'LST' : LST, 'HUNO': HUNO, 'FL' : FL, 'LT' : LT, 'NBL' : NBL, 'ANT' : ANT, 'PTER': PTER, 'JPTV' : JPTV,
             'TL' : TL, 'TDC' : TDC, 'HDT' : HDT, 'MTV': MTV, 'OE': OE, 'BHDTV': BHDTV, 'RTF':RTF, 'OTW': OTW, 'FNP': FNP, 'CBR': CBR, 'UTP': UTP, 'AL': AL, 'SHRI': SHRI}
-=======
-        api_trackers = ['BLU', 'AITHER', 'STC', 'R4E', 'STT', 'RF', 'ACM', 'LCD', 'LST', 'HUNO', 'SN', 'LT', 'NBL', 'ANT', 'JPTV', 'TDC', 'OE', 'BHDTV', 'RTF', 'OTW', 'FNP', 'CBR', 'UTP', 'AL', 'HDB']
-        http_trackers = ['TTG', 'FL', 'PTER', 'HDT', 'MTV']
-        tracker_class_map = {
-            'BLU': BLU, 'BHD': BHD, 'AITHER': AITHER, 'STC': STC, 'R4E': R4E, 'THR': THR, 'STT': STT, 'HP': HP, 'PTP': PTP, 'RF': RF, 'SN': SN,
-            'ACM': ACM, 'HDB': HDB, 'LCD': LCD, 'TTG': TTG, 'LST': LST, 'HUNO': HUNO, 'FL': FL, 'LT': LT, 'NBL': NBL, 'ANT': ANT, 'PTER': PTER, 'JPTV': JPTV,
-            'TL': TL, 'TDC': TDC, 'HDT': HDT, 'MTV': MTV, 'OE': OE, 'BHDTV': BHDTV, 'RTF': RTF, 'OTW': OTW, 'FNP': FNP, 'CBR': CBR, 'UTP': UTP, 'AL': AL}
->>>>>>> 8c46c285
 
         for tracker in trackers:
             if meta['name'].endswith('DUPE?'):
