--- conflicted
+++ resolved
@@ -219,21 +219,12 @@
             "announce_url": "https://animelovers.club/announce/customannounceurl",
             # "anon" : False
         },
-<<<<<<< HEAD
-        "AL": {
-            "api_key": "AL api key",
-            "announce_url": "https://animelovers.club/announce/customannounceurl",
-            # "anon" : False
-        },
-=======
->>>>>>> 8c46c285
         "HDB": {
             "useAPI": True,
             "username": "HDB username",
             "passkey": "HDB passkey",
             "announce_url": "https://hdbits.org/announce/Custom_Announce_URL",
             "anon": False,
-<<<<<<< HEAD
         },	    
         "SHRI" :{
             "api_key" : "SHRI api key",
@@ -241,10 +232,6 @@
             # "anon" : "False"
         },        
         "MANUAL" : {
-=======
-        },
-        "MANUAL": {
->>>>>>> 8c46c285
             # Uncomment and replace link with filebrowser (https://github.com/filebrowser/filebrowser) link to the Upload-Assistant directory, this will link to your filebrowser instead of uploading to uguu.se
             # "filebrowser" : "https://domain.tld/filebrowser/files/Upload-Assistant/"
         },
