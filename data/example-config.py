--- conflicted
+++ resolved
@@ -23,12 +23,7 @@
 
         # btn api key for infohash parsing
         "btn_api": "btn_api key",
-<<<<<<< HEAD
-
-        # bhd api/rss keys for infohash parsing
-=======
         # bhd api/rss keys for infohash parsing and auto torrent id/filename searching
->>>>>>> dee1b2f7
         "bhd_api": "bhd api key",
         "bhd_rss_key": "bhd rss key",
 
