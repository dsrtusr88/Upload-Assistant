# -*- coding: utf-8 -*-
# import discord
import asyncio
import requests
import os
import platform
from str2bool import str2bool

from src.trackers.COMMON import COMMON
from src.console import console

class BLU():
    """
    Edit for Tracker:
        Edit BASE.torrent with announce and source
        Check for duplicates
        Set type/category IDs
        Upload
    """
    def __init__(self, config):
        self.config = config
        self.tracker = 'BLU'
        self.source_flag = 'BLU'
        self.search_url = 'https://blutopia.cc/api/torrents/filter'
        self.torrent_url = 'https://blutopia.cc/api/torrents/'
        self.upload_url = 'https://blutopia.cc/api/torrents/upload' 
        self.signature = f"\n[center][url=https://blutopia.cc/forums/topics/3087]Created by L4G's Upload Assistant[/url][/center]"
        self.banned_groups = [
<<<<<<< HEAD
            '[Oj]', '3LTON', '4yEo', 'ADE', 'AFG', 'AniHLS', 'AnimeRG', 'AniURL', 'AROMA', 'aXXo', 'Brrip', 'CHD', 'CM8', 'CrEwSaDe', 'd3g', 'DeadFish', 'DNL', 'ELiTE', 'eSc', 'FaNGDiNG0', 'FGT', 'Flights', 
=======
            '[Oj]', '3LTON', '4yEo', 'AFG', 'AniHLS', 'AnimeRG', 'AniURL', 'AROMA', 'aXXo', 'Brrip', 'CHD', 'CM8', 'CrEwSaDe', 'd3g', 'DeadFish', 'DNL', 'ELiTE', 'eSc', 'FaNGDiNG0', 'FGT', 'Flights', 
>>>>>>> 11dfc2a0
            'FRDS', 'FUM', 'HAiKU', 'HD2DVD', 'HDS', 'HDTime', 'Hi10', 'ION10', 'iPlanet', 'JIVE', 'KiNGDOM', 'Leffe', 'LEGi0N', 'LOAD', 'MeGusta', 'mHD', 'mSD', 'NhaNc3', 'nHD', 'nikt0', 'NOIVTC', 
            'nSD', 'PiRaTeS', 'playBD', 'PlaySD', 'playXD', 'PRODJi', 'RAPiDCOWS', 'RARBG', 'RetroPeeps', 'RDN', 'REsuRRecTioN', 'RMTeam', 'SANTi', 'SicFoI', 'SPASM', 'SPDVD', 'STUTTERSHIT', 'Telly', 'TM',
            'TRiToN', 'UPiNSMOKE', 'URANiME', 'WAF', 'x0r', 'xRed', 'XS', 'YIFY', 'ZKBL', 'ZmN', 'ZMNT', 'AOC',
            ['EVO', 'Raw Content Only'], ['TERMiNAL', 'Raw Content Only'], ['ViSION', 'Note the capitalization and characters used'], ['CMRG', 'Raw Content Only']
        ]
        
        pass
    
    async def upload(self, meta):
        common = COMMON(config=self.config)
        
        blu_name = meta['name']
        desc_header = ""
        if meta.get('webdv', False):
            blu_name, desc_header = await self.derived_dv_layer(meta)
        await common.edit_torrent(meta, self.tracker, self.source_flag)
        await common.unit3d_edit_desc(meta, self.tracker, self.signature, comparison=True, desc_header=desc_header)
        cat_id = await self.get_cat_id(meta['category'], meta.get('edition', ''))
        type_id = await self.get_type_id(meta['type'])
        resolution_id = await self.get_res_id(meta['resolution'])
        region_id = await common.unit3d_region_ids(meta.get('region'))
        distributor_id = await common.unit3d_distributor_ids(meta.get('distributor'))
        if meta['anon'] == 0 and bool(str2bool(str(self.config['TRACKERS'][self.tracker].get('anon', "False")))) == False:
            anon = 0
        else:
            anon = 1

        if meta['bdinfo'] != None:
            mi_dump = None
            bd_dump = open(f"{meta['base_dir']}/tmp/{meta['uuid']}/BD_SUMMARY_00.txt", 'r', encoding='utf-8').read()
        else:
            mi_dump = open(f"{meta['base_dir']}/tmp/{meta['uuid']}/MEDIAINFO.txt", 'r', encoding='utf-8').read()
            bd_dump = None
        desc = open(f"{meta['base_dir']}/tmp/{meta['uuid']}/[BLU]DESCRIPTION.txt", 'r').read()
        open_torrent = open(f"{meta['base_dir']}/tmp/{meta['uuid']}/[BLU]{meta['clean_name']}.torrent", 'rb')
        files = {'torrent': ("placeholder.torrent", open_torrent, "application/x-bittorrent")}
        data = {
            'name' : blu_name,
            'description' : desc,
            'mediainfo' : mi_dump,
            'bdinfo' : bd_dump, 
            'category_id' : cat_id,
            'type_id' : type_id,
            'resolution_id' : resolution_id,
            'tmdb' : meta['tmdb'],
            'imdb' : meta['imdb_id'].replace('tt', ''),
            'tvdb' : meta['tvdb_id'],
            'mal' : meta['mal_id'],
            'igdb' : 0,
            'anonymous' : anon,
            'stream' : meta['stream'],
            'sd' : meta['sd'],
            'keywords' : meta['keywords'],
            'personal_release' : int(meta.get('personalrelease', False)),
            'internal' : 0,
            'featured' : 0,
            'free' : 0,
            'doubleup' : 0,
            'sticky' : 0,
        }
        # Internal
        if self.config['TRACKERS'][self.tracker].get('internal', False) == True:
            if meta['tag'] != "" and (meta['tag'][1:] in self.config['TRACKERS'][self.tracker].get('internal_groups', [])):
                data['internal'] = 1
                
        if region_id != 0:
            data['region_id'] = region_id
        if distributor_id != 0:
            data['distributor_id'] = distributor_id
        if meta.get('category') == "TV":
            data['season_number'] = meta.get('season_int', '0')
            data['episode_number'] = meta.get('episode_int', '0')
        headers = {
            'User-Agent': f'Upload Assistant/2.1 ({platform.system()} {platform.release()})'
        }
        params = {
            'api_token': self.config['TRACKERS'][self.tracker]['api_key'].strip()
        }
        
        if meta['debug'] == False:
            response = requests.post(url=self.upload_url, files=files, data=data, headers=headers, params=params)
            try:
                console.print(response.json())
            except:
                console.print("It may have uploaded, go check")
                
                return 
        else:
            console.print(f"[cyan]Request Data:")
            console.print(data)
        open_torrent.close()





    async def get_cat_id(self, category_name, edition):
        category_id = {
            'MOVIE': '1', 
            'TV': '2', 
            'FANRES': '3'
            }.get(category_name, '0')
        if category_name == 'MOVIE' and 'FANRES' in edition:
            category_id = '3'
        return category_id

    async def get_type_id(self, type):
        type_id = {
            'DISC': '1', 
            'REMUX': '3',
            'WEBDL': '4', 
            'WEBRIP': '5', 
            'HDTV': '6',
            'ENCODE': '12'
            }.get(type, '0')
        return type_id

    async def get_res_id(self, resolution):
        resolution_id = {
            '8640p':'10', 
            '4320p': '11', 
            '2160p': '1', 
            '1440p' : '2',
            '1080p': '2',
            '1080i':'3', 
            '720p': '5',  
            '576p': '6', 
            '576i': '7',
            '480p': '8', 
            '480i': '9'
            }.get(resolution, '10')
        return resolution_id

    async def derived_dv_layer(self, meta):
        name = meta['name']
        desc_header = ""
        # Exit if not DV + HDR
        if not all([x in meta['hdr'] for x in ['HDR', 'DV']]):
            return name, desc_header
        import cli_ui
        console.print("[bold yellow]Generating the required description addition for Derived DV Layers. Please respond appropriately.")
        ask_comp = True
        if meta['type'] == "WEBDL":
            if cli_ui.ask_yes_no("Is the DV Layer sourced from the same service as the video?"):
                ask_comp = False
                desc_header = "[code]This release contains a derived Dolby Vision profile 8 layer. Comparisons not required as DV and HDR are from same provider.[/code]"
        
        if ask_comp:
            while desc_header == "":
                desc_input = cli_ui.ask_string("Please provide comparisons between HDR masters. (link or bbcode)", default="")
                desc_header = f"[code]This release contains a derived Dolby Vision profile 8 layer. Comparisons between HDR masters: {desc_input}[/code]"
        
        if "hybrid" not in name.lower():
            if "REPACK" in name:
                name = name.replace('REPACK', 'Hybrid REPACK')
            else:
                name = name.replace(meta['resolution'], f"Hybrid {meta['resolution']}")
        return name, desc_header


    async def search_existing(self, meta):
        dupes = []
        console.print("[yellow]Searching for existing torrents on site...")
        params = {
            'api_token' : self.config['TRACKERS'][self.tracker]['api_key'].strip(),
            'tmdbId' : meta['tmdb'],
            'categories[]' : await self.get_cat_id(meta['category'], meta.get('edition', '')),
            'types[]' : await self.get_type_id(meta['type']),
            'resolutions[]' : await self.get_res_id(meta['resolution']),
            'name' : ""
        }
        if meta['category'] == 'TV':
            params['name'] = params['name'] + f" {meta.get('season', '')}{meta.get('episode', '')}"
        if meta.get('edition', "") != "":
            params['name'] = params['name'] + f" {meta['edition']}"
        try:
            response = requests.get(url=self.search_url, params=params)
            response = response.json()
            for each in response['data']:
                result = [each][0]['attributes']['name']
                # difference = SequenceMatcher(None, meta['clean_name'], result).ratio()
                # if difference >= 0.05:
                dupes.append(result)
        except:
            console.print('[bold red]Unable to search for existing torrents on site. Either the site is down or your API key is incorrect')
            await asyncio.sleep(5)

        return dupes<|MERGE_RESOLUTION|>--- conflicted
+++ resolved
@@ -26,11 +26,7 @@
         self.upload_url = 'https://blutopia.cc/api/torrents/upload' 
         self.signature = f"\n[center][url=https://blutopia.cc/forums/topics/3087]Created by L4G's Upload Assistant[/url][/center]"
         self.banned_groups = [
-<<<<<<< HEAD
             '[Oj]', '3LTON', '4yEo', 'ADE', 'AFG', 'AniHLS', 'AnimeRG', 'AniURL', 'AROMA', 'aXXo', 'Brrip', 'CHD', 'CM8', 'CrEwSaDe', 'd3g', 'DeadFish', 'DNL', 'ELiTE', 'eSc', 'FaNGDiNG0', 'FGT', 'Flights', 
-=======
-            '[Oj]', '3LTON', '4yEo', 'AFG', 'AniHLS', 'AnimeRG', 'AniURL', 'AROMA', 'aXXo', 'Brrip', 'CHD', 'CM8', 'CrEwSaDe', 'd3g', 'DeadFish', 'DNL', 'ELiTE', 'eSc', 'FaNGDiNG0', 'FGT', 'Flights', 
->>>>>>> 11dfc2a0
             'FRDS', 'FUM', 'HAiKU', 'HD2DVD', 'HDS', 'HDTime', 'Hi10', 'ION10', 'iPlanet', 'JIVE', 'KiNGDOM', 'Leffe', 'LEGi0N', 'LOAD', 'MeGusta', 'mHD', 'mSD', 'NhaNc3', 'nHD', 'nikt0', 'NOIVTC', 
             'nSD', 'PiRaTeS', 'playBD', 'PlaySD', 'playXD', 'PRODJi', 'RAPiDCOWS', 'RARBG', 'RetroPeeps', 'RDN', 'REsuRRecTioN', 'RMTeam', 'SANTi', 'SicFoI', 'SPASM', 'SPDVD', 'STUTTERSHIT', 'Telly', 'TM',
             'TRiToN', 'UPiNSMOKE', 'URANiME', 'WAF', 'x0r', 'xRed', 'XS', 'YIFY', 'ZKBL', 'ZmN', 'ZMNT', 'AOC',
