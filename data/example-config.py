config = {
    "DEFAULT": {

        # ------ READ THIS ------
        # Any lines starting with the # symbol are commented and will not be used.
        # If you change any of these options, remove the #
        # -----------------------

        "tmdb_api": "tmdb_api key",
        "imgbb_api": "imgbb api key",
        "ptpimg_api": "ptpimg api key",
        "lensdump_api": "lensdump api key",
        "ptscreens_api": "ptscreens api key",

        # Order of image hosts, and backup image hosts
        "img_host_1": "imgbb",
        "img_host_2": "ptpimg",
        "img_host_3": "imgbox",
        "img_host_4": "pixhost",
        "img_host_5": "lensdump",
        "img_host_6": "ptscreens",


        "screens": "6",
        # Enable lossless PNG Compression (True/False)
        "optimize_images": True,


        # The name of your default torrent client, set in the torrent client sections below
        "default_torrent_client": "Client1",

        # Play the bell sound effect when asking for confirmation
        "sfx_on_prompt": True,

    },

    "TRACKERS": {
        # Which trackers do you want to upload to?
<<<<<<< HEAD
        # Available tracker: BLU, BHD, AITHER, STC, STT, SN, THR, R4E, HP, ACM, PTP, LCD, LST, PTER, NBL, ANT, MTV, CBR, RTF, HUNO, BHDTV, LT, PTER, TL, TDC, HDT, OE, RF, OTW, FNP, UTP, AL, HDB, TIK, PSS
        # Remove the trackers from the default_trackers list that are not used, to save being asked everytime
        "default_trackers": "BLU, BHD, AITHER, STC, STT, SN, THR, R4E, HP, ACM, PTP, LCD, LST, PTER, NBL, ANT, MTV, CBR, RTF, HUNO, BHDTV, LT, PTER, TL, TDC, HDT, OE, RF, OTW, FNP, UTP, AL, HDB, TIK, PSS",
=======
        # Available tracker: BLU, BHD, AITHER, STC, STT, SN, THR, R4E, HP, ACM, PTP, LCD, LST, PTER, NBL, ANT, MTV, CBR, RTF, HUNO, BHDTV, LT, PTER, TL, TDC, HDT, OE, RF, OTW, FNP, UTP, AL, HDB, PSS, ULCX
        # Remove the trackers from the default_trackers list that are not used, to save being asked everytime
        "default_trackers": "BLU, BHD, AITHER, STC, STT, SN, THR, R4E, HP, ACM, PTP, LCD, LST, PTER, NBL, ANT, MTV, CBR, RTF, HUNO, BHDTV, LT, PTER, TL, TDC, HDT, OE, RF, OTW, FNP, UTP, AL, HDB, PSS, ULCX",
>>>>>>> 2f42eb81

        "BLU": {
            "useAPI": False,  # Set to True if using BLU
            "api_key": "BLU api key",
            "announce_url": "https://blutopia.cc/announce/customannounceurl",
            # "anon" : False,
            # "modq" : False  ## Not working yet
        },
        "BHD": {
            "api_key": "BHD api key",
            "announce_url": "https://beyond-hd.me/announce/customannounceurl",
            "draft_default": "True",
            # "anon" : False
        },
        "BHDTV": {
            "api_key": "found under https://www.bit-hdtv.com/my.php",
            "announce_url": "https://trackerr.bit-hdtv.com/announce",
            # passkey found under https://www.bit-hdtv.com/my.php
            "my_announce_url": "https://trackerr.bit-hdtv.com/passkey/announce",
            # "anon" : "False"
        },
        "PTP": {
            "useAPI": False,  # Set to True if using PTP
            "add_web_source_to_desc": True,
            "ApiUser": "ptp api user",
            "ApiKey": 'ptp api key',
            "username": "",
            "password": "",
            "announce_url": ""
        },
        "AITHER": {
            "api_key": "AITHER api key",
            "announce_url": "https://aither.cc/announce/customannounceurl",
            # "anon" : False,
            # "modq" : False  ## Not working yet
        },
        "R4E": {
            "api_key": "R4E api key",
            "announce_url": "https://racing4everyone.eu/announce/customannounceurl",
            # "anon" : False
        },
        "HUNO": {
            "api_key": "HUNO api key",
            "announce_url": "https://hawke.uno/announce/customannounceurl",
            # "anon" : False
        },
        "MTV": {
            'api_key': 'get from security page',
            'username': '<USERNAME>',
            'password': '<PASSWORD>',
            'announce_url': "get from https://www.morethantv.me/upload.php",
            'anon': False,
            # 'otp_uri' : 'OTP URI, read the following for more information https://github.com/google/google-authenticator/wiki/Key-Uri-Format'
        },
        "STC": {
            "api_key": "STC",
            "announce_url": "https://skipthecommericals.xyz/announce/customannounceurl",
            # "anon" : False
        },
        "STT": {
            "api_key": "STC",
            "announce_url": "https://stt.xyz/announce/customannounceurl",
            # "anon" : False
        },
        "SN": {
            "api_key": "SN",
            "announce_url": "https://tracker.swarmazon.club:8443/<YOUR_PASSKEY>/announce",
        },
        "HP": {
            "api_key": "HP",
            "announce_url": "https://hidden-palace.net/announce/customannounceurl",
            # "anon" : False
        },
        "ACM": {
            "api_key": "ACM api key",
            "announce_url": "https://asiancinema.me/announce/customannounceurl",
            # "anon" : False,

            # FOR INTERNAL USE ONLY:
            # "internal" : True,
            # "internal_groups" : ["What", "Internal", "Groups", "Are", "You", "In"],
        },
        "NBL": {
            "api_key": "NBL api key",
            "announce_url": "https://nebulance.io/customannounceurl",
        },
        "ANT": {
            "api_key": "ANT api key",
            "announce_url": "https://anthelion.me/announce/customannounceurl",
            # "anon" : False
        },
        "THR": {
            "username": "username",
            "password": "password",
            "img_api": "get this from the forum post",
            "announce_url": "http://www.torrenthr.org/announce.php?passkey=yourpasskeyhere",
            "pronfo_api_key": "pronfo api key",
            "pronfo_theme": "pronfo theme code",
            "pronfo_rapi_id": "pronfo remote api id",
            # "anon" : False
        },
        "LCD": {
            "api_key": "LCD api key",
            "announce_url": "https://locadora.cc/announce/customannounceurl",
            # "anon" : False
        },
        "CBR": {
            "api_key": "CBR api key",
            "announce_url": "https://capybarabr.com/announce/customannounceurl",
            # "anon" : False
        },
        "LST": {
            "api_key": "LST api key",
            "announce_url": "https://lst.gg/announce/customannounceurl",
            # "anon" : False,
            # "modq" : False,
            # "draft" : False
        },
        "LT": {
            "api_key": "LT api key",
            "announce_url": "https://lat-team.com/announce/customannounceurl",
            # "anon" : False
        },
        "PTER": {
            "passkey": 'passkey',
            "img_rehost": False,
            "username": "",
            "password": "",
            "ptgen_api": "",
            "anon": True,
        },
        "TL": {
            "announce_key": "TL announce key",
        },
        "TDC": {
            "api_key": "TDC api key",
            "announce_url": "https://thedarkcommunity.cc/announce/customannounceurl",
            # "anon" : "False"
        },
        "HDT": {
            "username": "username",
            "password": "password",
            "my_announce_url": "https://hdts-announce.ru/announce.php?pid=<PASS_KEY/PID>",
            # "anon" : "False"
            "announce_url": "https://hdts-announce.ru/announce.php",  # DO NOT EDIT THIS LINE
        },
        "OE": {
            "api_key": "OE api key",
            "announce_url": "https://onlyencodes.cc/announce/customannounceurl",
            # "anon" : False
        },
        "RTF": {
            "username": "username",
            "password": "password",
            "api_key": 'get_it_by_running_/api/ login command from https://retroflix.club/api/doc',
            "announce_url": "get from upload page",
            # "tag": "RetroFlix, nd",
            "anon": True
        },
        "RF": {
            "api_key": "RF api key",
            "announce_url": "https://reelflix.xyz/announce/customannounceurl",
            # "anon" : False
        },
        "OTW": {
            "api_key": "OTW api key",
            "announce_url": "https://oldtoons.world/announce/customannounceurl",
            # "anon" : False
        },
        "FNP": {
            "api_key": "FNP api key",
            "announce_url": "https://fearnopeer.com/announce/customannounceurl",
            # "anon" : "False"
        },
        "UTP": {
            "api_key": "UTP api key",
            "announce_url": "https://UTP/announce/customannounceurl",
            # "anon" : False
        },
        "AL": {
            "api_key": "AL api key",
            "announce_url": "https://animelovers.club/announce/customannounceurl",
            # "anon" : False
        },
        "HDB": {
            "useAPI": True,
            "username": "HDB username",
            "passkey": "HDB passkey",
            "announce_url": "https://hdbits.org/announce/Custom_Announce_URL",
            "anon": False,
        },
        "SHRI": {
            "api_key": "SHRI api key",
            "announce_url": "https://shareisland.org/announce/customannounceurl",
            # "anon" : "False"
        },
        "TIK": {
            "useAPI": True,  # Set to True if using TIK
            "api_key": "",
            "announce_url": "https://cinematik.net/announce/",
            "anon": False,
            "modq": True,
        },
        "PSS": {
            "api_key": "PSS api key",
            "announce_url": "https://privatesilverscreen.cc/announce/customannounceurl",
            # "anon" : False
        },
        "ULCX": {
            "api_key": "ULCX api key",
            "announce_url": "https://upload.cx/announce/customannounceurl",
            # "anon" : False,
            # "modq" : False  ## Not working yet
        },
        "MANUAL": {
            # Uncomment and replace link with filebrowser (https://github.com/filebrowser/filebrowser) link to the Upload-Assistant directory, this will link to your filebrowser instead of uploading to uguu.se
            # "filebrowser" : "https://domain.tld/filebrowser/files/Upload-Assistant/"
        },
    },

    # enable_search to True will automatically try and find a suitable hash to save having to rehash when creating torrents
    # Should use the qbit API, but will also use the torrent_storage_dir to find suitable hashes
    # If you find issue, use the "--debug" argument to print out some related details
    "TORRENT_CLIENTS": {
        # Name your torrent clients here, for example, this example is named "Client1" and is set as default_torrent_client above
        # All options relate to the webui, make sure you have the webui secured if it has WAN access
        # See https://github.com/Audionut/Upload-Assistant/wiki
        "Client1": {
            "torrent_client": "qbit",
            # "enable_search": True,
            "qbit_url": "http://127.0.0.1",
            "qbit_port": "8080",
            "qbit_user": "username",
            "qbit_pass": "password",
            # "torrent_storage_dir": "path/to/BT_backup folder"  ## use double-backslash on windows eg: "C:\\client\\backup"

            # Remote path mapping (docker/etc.) CASE SENSITIVE
            # "local_path": "/LocalPath",
            # "remote_path": "/RemotePath"
        },
        "qbit_sample": {
            "torrent_client": "qbit",
            "enable_search": True,
            "qbit_url": "http://127.0.0.1",
            "qbit_port": "8080",
            "qbit_user": "username",
            "qbit_pass": "password",
            # "torrent_storage_dir": "path/to/BT_backup folder"
            # "qbit_tag": "tag",
            # "qbit_cat": "category"

            # Content Layout for adding .torrents: "Original"(recommended)/"Subfolder"/"NoSubfolder"
            "content_layout": "Original"

            # Enable automatic torrent management if listed path(s) are present in the path
            # If using remote path mapping, use remote path
            # For using multiple paths, use a list ["path1", "path2"]
            # "automatic_management_paths" : ""
            # Remote path mapping (docker/etc.) CASE SENSITIVE
            # "local_path" : "E:\\downloads\\tv",
            # "remote_path" : "/remote/downloads/tv"

            # Set to False to skip verify certificate for HTTPS connections; for instance, if the connection is using a self-signed certificate.
            # "VERIFY_WEBUI_CERTIFICATE" : True
        },

        "rtorrent_sample": {
            "torrent_client": "rtorrent",
            "rtorrent_url": "https://user:password@server.host.tld:443/username/rutorrent/plugins/httprpc/action.php",
            # "torrent_storage_dir" : "path/to/session folder",
            # "rtorrent_label" : "Add this label to all uploads"

            # Remote path mapping (docker/etc.) CASE SENSITIVE
            # "local_path" : "/LocalPath",
            # "remote_path" : "/RemotePath"

        },
        "deluge_sample": {
            "torrent_client": "deluge",
            "deluge_url": "localhost",
            "deluge_port": "8080",
            "deluge_user": "username",
            "deluge_pass": "password",
            # "torrent_storage_dir" : "path/to/session folder",

            # Remote path mapping (docker/etc.) CASE SENSITIVE
            # "local_path" : "/LocalPath",
            # "remote_path" : "/RemotePath"
        },
        "watch_sample": {
            "torrent_client": "watch",
            "watch_folder": "/Path/To/Watch/Folder"
        },

    },

    "DISCORD": {
        "discord_bot_token": "discord bot token",
        "discord_bot_description": "L4G's Upload Assistant",
        "command_prefix": "!",
        "discord_channel_id": "discord channel id for use",
        "admin_id": "your discord user id",

        "search_dir": "Path/to/downloads/folder/   this is used for search",
        # Alternatively, search multiple folders:
        # "search_dir" : [
        #   "/downloads/dir1",
        #   "/data/dir2",
        # ]
        "discord_emojis": {
            "BLU": "💙",
            "BHD": "🎉",
            "AITHER": "🛫",
            "STC": "📺",
            "ACM": "🍙",
            "MANUAL": "📩",
            "UPLOAD": "✅",
            "CANCEL": "🚫"
        }
    }
}<|MERGE_RESOLUTION|>--- conflicted
+++ resolved
@@ -36,15 +36,9 @@
 
     "TRACKERS": {
         # Which trackers do you want to upload to?
-<<<<<<< HEAD
-        # Available tracker: BLU, BHD, AITHER, STC, STT, SN, THR, R4E, HP, ACM, PTP, LCD, LST, PTER, NBL, ANT, MTV, CBR, RTF, HUNO, BHDTV, LT, PTER, TL, TDC, HDT, OE, RF, OTW, FNP, UTP, AL, HDB, TIK, PSS
+        # Available tracker: BLU, BHD, AITHER, STC, STT, SN, THR, R4E, HP, ACM, PTP, LCD, LST, PTER, NBL, ANT, MTV, CBR, RTF, HUNO, BHDTV, LT, PTER, TL, TDC, HDT, OE, RF, OTW, FNP, UTP, AL, HDB, TIK, PSS, ULCX
         # Remove the trackers from the default_trackers list that are not used, to save being asked everytime
-        "default_trackers": "BLU, BHD, AITHER, STC, STT, SN, THR, R4E, HP, ACM, PTP, LCD, LST, PTER, NBL, ANT, MTV, CBR, RTF, HUNO, BHDTV, LT, PTER, TL, TDC, HDT, OE, RF, OTW, FNP, UTP, AL, HDB, TIK, PSS",
-=======
-        # Available tracker: BLU, BHD, AITHER, STC, STT, SN, THR, R4E, HP, ACM, PTP, LCD, LST, PTER, NBL, ANT, MTV, CBR, RTF, HUNO, BHDTV, LT, PTER, TL, TDC, HDT, OE, RF, OTW, FNP, UTP, AL, HDB, PSS, ULCX
-        # Remove the trackers from the default_trackers list that are not used, to save being asked everytime
-        "default_trackers": "BLU, BHD, AITHER, STC, STT, SN, THR, R4E, HP, ACM, PTP, LCD, LST, PTER, NBL, ANT, MTV, CBR, RTF, HUNO, BHDTV, LT, PTER, TL, TDC, HDT, OE, RF, OTW, FNP, UTP, AL, HDB, PSS, ULCX",
->>>>>>> 2f42eb81
+        "default_trackers": "BLU, BHD, AITHER, STC, STT, SN, THR, R4E, HP, ACM, PTP, LCD, LST, PTER, NBL, ANT, MTV, CBR, RTF, HUNO, BHDTV, LT, PTER, TL, TDC, HDT, OE, RF, OTW, FNP, UTP, AL, HDB, TIK, PSS, ULCX",
 
         "BLU": {
             "useAPI": False,  # Set to True if using BLU
