# -*- coding: utf-8 -*-
from src.console import console
from src.clients import Clients
from data.config import config
from src.tvmaze import search_tvmaze
from src.imdb import get_imdb_info_api, search_imdb
from src.tmdb import tmdb_other_meta, get_tmdb_imdb_from_mediainfo, get_tmdb_from_imdb, get_tmdb_id
from src.region import get_region, get_distributor, get_service
from src.exportmi import exportInfo, mi_resolution
from src.getseasonep import get_season_episode
from src.get_tracker_data import get_tracker_data, ping_unit3d
from src.bluray_com import get_bluray_releases
from src.metadata_searching import all_ids, imdb_tvdb, imdb_tmdb, get_tv_data, imdb_tmdb_tvdb
from src.apply_overrides import get_source_override
from src.is_scene import is_scene
from src.audio import get_audio_languages, get_audio_v2
from src.edition import get_edition
from src.video import get_video_codec, get_video_encode, get_uhd, get_hdr, get_video, get_resolution, get_type, is_3d, is_sd
from src.tags import get_tag, tag_override
from src.get_disc import get_disc, get_dvd_size
from src.get_source import get_source

try:
    import traceback
    import os
    import re
    from guessit import guessit
    import ntpath
    from pathlib import Path
    import time
    from difflib import SequenceMatcher
except ModuleNotFoundError:
    console.print(traceback.print_exc())
    console.print('[bold red]Missing Module Found. Please reinstall required dependancies.')
    console.print('[yellow]pip3 install --user -U -r requirements.txt')
    exit()
except KeyboardInterrupt:
    exit()


class Prep():
    """
    Prepare for upload:
        Mediainfo/BDInfo
        Screenshots
        Database Identifiers (TMDB/IMDB/MAL/etc)
        Create Name
    """
    def __init__(self, screens, img_host, config):
        self.screens = screens
        self.config = config
        self.img_host = img_host.lower()

    async def gather_prep(self, meta, mode):
        # set some details we'll need
        meta['cutoff'] = int(self.config['DEFAULT'].get('cutoff_screens', 1))
        tvdb_api = str(self.config['DEFAULT'].get('tvdb_api', None))
        tvdb_token = str(self.config['DEFAULT'].get('tvdb_token', None))
        meta['mode'] = mode
        meta['isdir'] = os.path.isdir(meta['path'])
        base_dir = meta['base_dir']
        meta['saved_description'] = False
        client = Clients(config=config)
        meta['skip_auto_torrent'] = config['DEFAULT'].get('skip_auto_torrent', False)
        hash_ids = ['infohash', 'torrent_hash', 'skip_auto_torrent']
        tracker_ids = ['ptp', 'bhd', 'btn', 'blu', 'aither', 'lst', 'oe', 'hdb', 'huno']

        # make sure these are set in meta
        meta['we_checked_tvdb'] = False
        meta['we_checked_tmdb'] = False
        meta['we_asked_tvmaze'] = False

        folder_id = os.path.basename(meta['path'])
        if meta.get('uuid', None) is None:
            meta['uuid'] = folder_id
        if not os.path.exists(f"{base_dir}/tmp/{meta['uuid']}"):
            Path(f"{base_dir}/tmp/{meta['uuid']}").mkdir(parents=True, exist_ok=True)

        if meta['debug']:
            console.print(f"[cyan]ID: {meta['uuid']}")

        meta['is_disc'], videoloc, bdinfo, meta['discs'] = await get_disc(meta)

        # Debugging information
        # console.print(f"Debug: meta['filelist'] before population: {meta.get('filelist', 'Not Set')}")

        if meta['is_disc'] == "BDMV":
            video, meta['scene'], meta['imdb_id'] = await is_scene(meta['path'], meta, meta.get('imdb_id', 0))
            meta['filelist'] = []  # No filelist for discs, use path
            search_term = os.path.basename(meta['path'])
            search_file_folder = 'folder'
            try:
                guess_name = bdinfo['title'].replace('-', ' ')
                filename = guessit(re.sub(r"[^0-9a-zA-Z\[\\]]+", " ", guess_name), {"excludes": ["country", "language"]})['title']
                untouched_filename = bdinfo['title']
                try:
                    meta['search_year'] = guessit(bdinfo['title'])['year']
                except Exception:
                    meta['search_year'] = ""
            except Exception:
                guess_name = bdinfo['label'].replace('-', ' ')
                filename = guessit(re.sub(r"[^0-9a-zA-Z\[\\]]+", " ", guess_name), {"excludes": ["country", "language"]})['title']
                untouched_filename = bdinfo['label']
                try:
                    meta['search_year'] = guessit(bdinfo['label'])['year']
                except Exception:
                    meta['search_year'] = ""

            if meta.get('resolution', None) is None:
                meta['resolution'] = await mi_resolution(bdinfo['video'][0]['res'], guessit(video), width="OTHER", scan="p", height="OTHER", actual_height=0)
            meta['sd'] = await is_sd(meta['resolution'])

            mi = None

        elif meta['is_disc'] == "DVD":
            video, meta['scene'], meta['imdb_id'] = await is_scene(meta['path'], meta, meta.get('imdb_id', 0))
            meta['filelist'] = []
            search_term = os.path.basename(meta['path'])
            search_file_folder = 'folder'
            guess_name = meta['discs'][0]['path'].replace('-', ' ')
            filename = guessit(guess_name, {"excludes": ["country", "language"]})['title']
            untouched_filename = os.path.basename(os.path.dirname(meta['discs'][0]['path']))
            try:
                meta['search_year'] = guessit(meta['discs'][0]['path'])['year']
            except Exception:
                meta['search_year'] = ""
            if not meta.get('edit', False):
                mi = await exportInfo(f"{meta['discs'][0]['path']}/VTS_{meta['discs'][0]['main_set'][0][:2]}_1.VOB", False, meta['uuid'], meta['base_dir'], export_text=False, is_dvd=True)
                meta['mediainfo'] = mi
            else:
                mi = meta['mediainfo']

            meta['dvd_size'] = await get_dvd_size(meta['discs'], meta.get('manual_dvds'))
            meta['resolution'] = await get_resolution(guessit(video), meta['uuid'], base_dir)
            meta['sd'] = await is_sd(meta['resolution'])

        elif meta['is_disc'] == "HDDVD":
            video, meta['scene'], meta['imdb_id'] = await is_scene(meta['path'], meta, meta.get('imdb_id', 0))
            meta['filelist'] = []
            search_term = os.path.basename(meta['path'])
            search_file_folder = 'folder'
            guess_name = meta['discs'][0]['path'].replace('-', '')
            filename = guessit(guess_name, {"excludes": ["country", "language"]})['title']
            untouched_filename = os.path.basename(meta['discs'][0]['path'])
            videopath = meta['discs'][0]['largest_evo']
            try:
                meta['search_year'] = guessit(meta['discs'][0]['path'])['year']
            except Exception:
                meta['search_year'] = ""
            if not meta.get('edit', False):
                mi = await exportInfo(meta['discs'][0]['largest_evo'], False, meta['uuid'], meta['base_dir'], export_text=False)
                meta['mediainfo'] = mi
            else:
                mi = meta['mediainfo']
            meta['resolution'] = await get_resolution(guessit(video), meta['uuid'], base_dir)
            meta['sd'] = await is_sd(meta['resolution'])

        else:
            # handle some specific cases that trouble guessit and then id grabbing
            def extract_title_and_year(filename):
                basename = os.path.basename(filename)
                basename = os.path.splitext(basename)[0]

                secondary_title = None
                year = None

                # Check for AKA patterns first
                aka_patterns = [' AKA ', '.aka.', ' aka ', '.AKA.']
                for pattern in aka_patterns:
                    if pattern in basename:
                        aka_parts = basename.split(pattern, 1)
                        if len(aka_parts) > 1:
                            primary_title = aka_parts[0].strip()
                            secondary_part = aka_parts[1].strip()

                            # Look for a year in the primary title
                            year_match_primary = re.search(r'\b(19|20)\d{2}\b', primary_title)
                            if year_match_primary:
                                year = year_match_primary.group(0)

                            # Process secondary title
                            secondary_match = re.match(r"^(\d+)", secondary_part)
                            if secondary_match:
                                secondary_title = secondary_match.group(1)
                            else:
                                # Catch everything after AKA until it hits a year or release info
                                year_or_release_match = re.search(r'\b(19|20)\d{2}\b|\bBluRay\b|\bREMUX\b|\b\d+p\b|\bDTS-HD\b|\bAVC\b', secondary_part)
                                if year_or_release_match:
                                    # Check if we found a year in the secondary part
                                    if re.match(r'\b(19|20)\d{2}\b', year_or_release_match.group(0)):
                                        # If no year was found in primary title, or we want to override
                                        if not year:
                                            year = year_or_release_match.group(0)

                                    secondary_title = secondary_part[:year_or_release_match.start()].strip()
                                else:
                                    secondary_title = secondary_part

                            primary_title = primary_title.replace('.', ' ')
                            secondary_title = secondary_title.replace('.', ' ')
                            return primary_title, secondary_title, year

                # if not AKA, catch titles that begin with a year
                match = re.match(r"^(\d+)", basename)
                if match:
                    potential_title = match.group(1)
                    # Check if this title could also be a year (1900-2099)
                    could_be_year = re.match(r'^(19|20)\d{2}$', potential_title) is not None

                    # Search for a different year elsewhere in the filename
                    year_match = re.search(r'\b(19|20)\d{2}\b', basename)

                    # Only accept the year_match if it's different from the potential_title
                    if year_match and (not could_be_year or year_match.group(0) != potential_title):
                        year = year_match.group(0)
                    else:
                        year = None

                    return potential_title, None, year

                # If no pattern match works but there's still a year in the filename, extract it
                year_match = re.search(r'\b(19|20)\d{2}\b', basename)
                if year_match:
                    year = year_match.group(0)
                    return None, None, year

                return None, None, None

            videopath, meta['filelist'] = await get_video(videoloc, meta.get('mode', 'discord'))
            search_term = os.path.basename(meta['filelist'][0]) if meta['filelist'] else None
            search_file_folder = 'file'

            video, meta['scene'], meta['imdb_id'] = await is_scene(videopath, meta, meta.get('imdb_id', 0))

            title, secondary_title, extracted_year = extract_title_and_year(video)
            if meta['debug']:
                console.print(f"Title: {title}, Secondary Title: {secondary_title}, Year: {extracted_year}")
            if secondary_title:
                meta['secondary_title'] = secondary_title
            if extracted_year and not meta.get('year'):
                meta['year'] = extracted_year

            guess_name = ntpath.basename(video).replace('-', ' ')

            if title:
                filename = title
            else:
                filename = guessit(re.sub(r"[^0-9a-zA-Z\[\\]]+", " ", guess_name), {"excludes": ["country", "language"]}).get("title", guessit(re.sub("[^0-9a-zA-Z]+", " ", guess_name), {"excludes": ["country", "language"]})["title"])
            untouched_filename = os.path.basename(video)

            # rely only on guessit for search_year for tv matching
            try:
                meta['search_year'] = guessit(video)['year']
            except Exception:
                meta['search_year'] = ""

            if not meta.get('edit', False):
                mi = await exportInfo(videopath, meta['isdir'], meta['uuid'], base_dir, export_text=True)
                meta['mediainfo'] = mi
            else:
                mi = meta['mediainfo']

            if meta.get('resolution', None) is None:
                meta['resolution'] = await get_resolution(guessit(video), meta['uuid'], base_dir)

            meta['sd'] = await is_sd(meta['resolution'])

        if " AKA " in filename.replace('.', ' '):
            filename = filename.split('AKA')[0]
        meta['filename'] = filename
        meta['bdinfo'] = bdinfo

        # Check if there's a language restriction
        if meta['has_languages'] is not None:
            audio_languages = await get_audio_languages(mi, meta)
            any_of_languages = meta['has_languages'].lower().split(",")
            # We need to have user input languages and file must have audio tracks.
            if len(any_of_languages) > 0 and len(audio_languages) > 0 and not set(any_of_languages).intersection(set(audio_languages)):
                console.print(f"[red] None of the required languages ({meta['has_languages']}) is available on the file {audio_languages}")
                raise Exception("No matching languages")

        if 'description' not in meta or meta.get('description') is None:
            meta['description'] = ""

        description_text = meta.get('description', '')
        if description_text is None:
            description_text = ""
        with open(f"{meta['base_dir']}/tmp/{meta['uuid']}/DESCRIPTION.txt", 'w', newline="", encoding='utf8') as description:
            if len(description_text):
                description.write(description_text)

        # auto torrent searching with qbittorrent that grabs torrent ids for metadata searching
        if not any(meta.get(id_type) for id_type in hash_ids + tracker_ids):
            await client.get_pathed_torrents(meta['path'], meta)

        # Ensure all manual IDs have proper default values
        meta['tmdb_manual'] = meta.get('tmdb_manual') or 0
        meta['imdb_manual'] = meta.get('imdb_manual') or 0
        meta['mal_manual'] = meta.get('mal_manual') or 0
        meta['tvdb_manual'] = meta.get('tvdb_manual') or 0
        meta['tvmaze_manual'] = meta.get('tvmaze_manual') or 0

        # Set tmdb_id
        try:
            meta['tmdb_id'] = int(meta['tmdb_manual'])
        except (ValueError, TypeError):
            meta['tmdb_id'] = 0

        # Set imdb_id with proper handling for 'tt' prefix
        try:
            if not meta.get('imdb_id'):
                imdb_value = meta['imdb_manual']
                if imdb_value:
                    if str(imdb_value).startswith('tt'):
                        meta['imdb_id'] = int(str(imdb_value)[2:])
                    else:
                        meta['imdb_id'] = int(imdb_value)
                else:
                    meta['imdb_id'] = 0
        except (ValueError, TypeError):
            meta['imdb_id'] = 0

        # Set mal_id
        try:
            meta['mal_id'] = int(meta['mal_manual'])
        except (ValueError, TypeError):
            meta['mal_id'] = 0

        # Set tvdb_id
        try:
            meta['tvdb_id'] = int(meta['tvdb_manual'])
        except (ValueError, TypeError):
            meta['tvdb_id'] = 0

        try:
            meta['tvmaze_id'] = int(meta['tvmaze_manual'])
        except (ValueError, TypeError):
            meta['tvmaze_id'] = 0

        if meta.get('category', None) is not None:
            meta['category'] = meta['category'].upper()

        # check if we've already searched torrents
        if 'base_torrent_created' not in meta:
            meta['base_torrent_created'] = False
        if 'we_checked_them_all' not in meta:
            meta['we_checked_them_all'] = False

        # if not auto qbittorrent search, this also checks with the infohash if passed.
        if meta.get('infohash') is not None and not meta['base_torrent_created'] and not meta['we_checked_them_all']:
            meta = await client.get_ptp_from_hash(meta)

        if not meta.get('category', None):
            meta['category'] = await self.get_cat(video, meta)
        else:
            meta['category'] = meta['category'].upper()

        if not meta.get('image_list') and not meta.get('edit', False):
            # Reuse information from trackers with fallback
            await get_tracker_data(video, meta, search_term, search_file_folder, meta['category'])
        else:
            console.print("Skipping existing search as meta already populated")

        # if there's no region/distributor info, lets ping some unit3d trackers and see if we get it
        ping_unit3d_config = self.config['DEFAULT'].get('ping_unit3d', False)
        if (not meta.get('region') or not meta.get('distributor')) and meta['is_disc'] == "BDMV" and ping_unit3d_config and not meta.get('edit', False):
            await ping_unit3d(meta)

        # the first user override check that allows to set metadata ids.
        # it relies on imdb or tvdb already being set.
        user_overrides = config['DEFAULT'].get('user_overrides', False)
        if user_overrides and (meta.get('imdb_id') != 0 or meta.get('tvdb_id') != 0):
            meta = await get_source_override(meta, other_id=True)
            meta['category'] = meta.get('category', None).upper()
            # set a flag so that the other check later doesn't run
            meta['no_override'] = True

        if meta['debug']:
            console.print("ID inputs into prep")
            console.print("category:", meta.get("category"))
            console.print(f"Raw TVDB ID: {meta['tvdb_id']} (type: {type(meta['tvdb_id']).__name__})")
            console.print(f"Raw IMDb ID: {meta['imdb_id']} (type: {type(meta['imdb_id']).__name__})")
            console.print(f"Raw TMDb ID: {meta['tmdb_id']} (type: {type(meta['tmdb_id']).__name__})")
            console.print(f"Raw TVMAZE ID: {meta['tvmaze_id']} (type: {type(meta['tvmaze_id']).__name__})")
            console.print(f"Raw MAL ID: {meta['mal_id']} (type: {type(meta['mal_id']).__name__})")

        console.print("[yellow]Building meta data.....")

        # set a timer to check speed
        if meta['debug']:
            meta_start_time = time.time()

        if meta.get('manual_language'):
            meta['original_langauge'] = meta.get('manual_language').lower()

        meta['type'] = await get_type(video, meta['scene'], meta['is_disc'], meta)

        # if it's not an anime, we can run season/episode checks now to speed the process
        if meta.get("not_anime", False) and meta.get("category") == "TV":
            meta = await get_season_episode(video, meta)

        # if we have all of the ids, search everything all at once
        if int(meta['imdb_id']) != 0 and int(meta['tvdb_id']) != 0 and int(meta['tmdb_id']) != 0 and int(meta['tvmaze_id']) != 0:
            meta = await all_ids(meta, tvdb_api, tvdb_token)

        # Check if IMDb, TMDb, and TVDb IDs are all present
        elif int(meta['imdb_id']) != 0 and int(meta['tvdb_id']) != 0 and int(meta['tmdb_id']) != 0:
            meta = await imdb_tmdb_tvdb(meta, filename, tvdb_api, tvdb_token)

        # Check if both IMDb and TVDB IDs are present
        elif int(meta['imdb_id']) != 0 and int(meta['tvdb_id']) != 0:
            meta = await imdb_tvdb(meta, filename, tvdb_api, tvdb_token)

        # Check if both IMDb and TMDb IDs are present
        elif int(meta['imdb_id']) != 0 and int(meta['tmdb_id']) != 0:
            meta = await imdb_tmdb(meta, filename)

        # Get TMDB and IMDb metadata only if IDs are still missing, first checking mediainfo
        if meta.get('tmdb_id') == 0 and meta.get('imdb_id') == 0:
            console.print("Fetching TMDB ID...")
            meta['category'], meta['tmdb_id'], meta['imdb_id'] = await get_tmdb_imdb_from_mediainfo(
                mi, meta['category'], meta['is_disc'], meta['tmdb_id'], meta['imdb_id']
            )

        # if we're still missing both ids, lets search with the filename
        if meta.get('tmdb_id') == 0 and meta.get('imdb_id') == 0:
            console.print("Fetching TMDB ID from filename...")
            meta = await get_tmdb_id(filename, meta['search_year'], meta, meta['category'], untouched_filename)

        # If we have an IMDb ID but no TMDb ID, fetch TMDb ID from IMDb
        elif meta.get('imdb_id') != 0 and meta.get('tmdb_id') == 0:
            category, tmdb_id, original_language = await get_tmdb_from_imdb(
                meta['imdb_id'],
                meta.get('tvdb_id'),
                meta.get('search_year'),
                filename,
                debug=meta.get('debug', False),
                mode=meta.get('mode', 'discord'),
                category_preference=meta.get('category')
            )

            meta['category'] = category
            meta['tmdb_id'] = int(tmdb_id)
            meta['original_language'] = original_language

        # we have tmdb id one way or another, so lets get data if needed
        if int(meta['tmdb_id']) != 0:
            if not meta.get('edit', False):
                # if we have these fields already, we probably got them from a multi id searching
                # and don't need to fetch them again
                essential_fields = ['title', 'year', 'genres', 'overview']
                tmdb_metadata_populated = all(meta.get(field) is not None for field in essential_fields)
            else:
                # if we're in that blastard edit mode, ignore any previous set data and get fresh
                tmdb_metadata_populated = False

            if not tmdb_metadata_populated:
                console.print("Fetching TMDB metadata...")
                try:
                    tmdb_metadata = await tmdb_other_meta(
                        tmdb_id=meta['tmdb_id'],
                        path=meta.get('path'),
                        search_year=meta.get('search_year'),
                        category=meta.get('category'),
                        imdb_id=meta.get('imdb_id', 0),
                        manual_language=meta.get('manual_language'),
                        anime=meta.get('anime', False),
                        mal_manual=meta.get('mal_manual'),
                        aka=meta.get('aka', ''),
                        original_language=meta.get('original_language'),
                        poster=meta.get('poster'),
                        debug=meta.get('debug', False),
                        mode=meta.get('mode', 'cli'),
                        tvdb_id=meta.get('tvdb_id', 0)
                    )

                    # Check if the metadata is empty or missing essential fields
                    if not tmdb_metadata or not all(tmdb_metadata.get(field) for field in ['title', 'year']):
                        error_msg = f"Failed to retrieve essential metadata from TMDB ID: {meta['tmdb_id']}"
                        console.print(f"[bold red]{error_msg}[/bold red]")
                        raise ValueError(error_msg)

                    # Update meta with return values from tmdb_other_meta
                    meta.update(tmdb_metadata)

                except Exception as e:
                    error_msg = f"TMDB metadata retrieval failed for ID {meta['tmdb_id']}: {str(e)}"
                    console.print(f"[bold red]{error_msg}[/bold red]")
                    raise RuntimeError(error_msg) from e

        # Search TVMaze only if it's a TV category and tvmaze_id is still missing
        if meta['category'] == "TV":
            if meta.get('tvmaze_id', 0) == 0:
                meta['tvmaze_id'], meta['imdb_id'], meta['tvdb_id'] = await search_tvmaze(
                    filename, meta['search_year'], meta.get('imdb_id', 0), meta.get('tvdb_id', 0),
                    manual_date=meta.get('manual_date'),
                    tvmaze_manual=meta.get('tvmaze_manual'),
                    debug=meta.get('debug', False),
                    return_full_tuple=True
                )
        else:
            meta.setdefault('tvmaze_id', 0)

        # If we got to here and still no IMDb ID, search for it
        # bad filenames are bad
        if meta.get('imdb_id') == 0:
            meta['imdb_id'] = await search_imdb(filename, meta['search_year'])

        # Ensure IMDb info is retrieved if it wasn't already fetched
        if meta.get('imdb_info', None) is None and int(meta['imdb_id']) != 0:
            imdb_info = await get_imdb_info_api(meta['imdb_id'], manual_language=meta.get('manual_language'), debug=meta.get('debug', False))
            meta['imdb_info'] = imdb_info
            meta['tv_year'] = imdb_info.get('tv_year', None)
            check_valid_data = meta.get('imdb_info', {}).get('title', "")
            if check_valid_data:
                aka = meta.get('imdb_info', {}).get('aka', "").strip()
                title = meta.get('imdb_info', {}).get('title', "").strip().lower()
                year = str(meta.get('imdb_info', {}).get('year', ""))

                if aka and not meta.get('aka'):
                    aka_trimmed = aka[4:].strip().lower() if aka.lower().startswith("aka") else aka.lower()
                    difference = SequenceMatcher(None, title, aka_trimmed).ratio()
                    if difference >= 0.9 or not aka_trimmed or aka_trimmed in title:
                        aka = None

                    if aka is not None:
                        if f"({year})" in aka:
                            aka = aka.replace(f"({year})", "").strip()
                        meta['aka'] = f"AKA {aka.strip()}"
                        meta['title'] = f"{meta.get('imdb_info', {}).get('title', '').strip()}"

        if meta['category'] == "TV":
            # if it was skipped earlier, make sure we have the season/episode data
            if not meta.get('not_anime', False):
                meta = await get_season_episode(video, meta)
            # all your episode data belongs to us
            meta = await get_tv_data(meta, base_dir, tvdb_api, tvdb_token)

        # if we're using tvdb, lets use it's series name if it applies
        # language check since tvdb returns original language names
        if tvdb_api and tvdb_token and meta.get('original_language', "") == "en":
            if meta.get('tvdb_episode_data') and meta.get('tvdb_episode_data').get('series_name') != "" and meta.get('title') != meta.get('tvdb_episode_data').get('series_name'):
                series_name = meta.get('tvdb_episode_data').get('series_name', '')
                series_name = series_name.replace('(', '').replace(')', '').strip()
                meta['title'] = series_name
                if meta['debug']:
                    console.print(f"[yellow]tvdb series name: {meta.get('tvdb_episode_data').get('series_name')}")
            elif meta.get('tvdb_series_name') and meta.get('tvdb_series_name') != "" and meta.get('title') != meta.get('tvdb_series_name'):
                series_name = meta.get('tvdb_series_name')
                series_name = series_name.replace('(', '').replace(')', '').strip()
                meta['title'] = series_name
                if meta['debug']:
                    console.print(f"[yellow]tvdb series name: {meta.get('tvdb_series_name')}")

        # bluray.com data if config
        get_bluray_info = self.config['DEFAULT'].get('get_bluray_info', False)
        meta['bluray_score'] = int(float(self.config['DEFAULT'].get('bluray_score', 100)))
        meta['bluray_single_score'] = int(float(self.config['DEFAULT'].get('bluray_single_score', 100)))
        meta['use_bluray_images'] = self.config['DEFAULT'].get('use_bluray_images', False)
        if meta.get('is_disc') == "BDMV" and get_bluray_info and (meta.get('distributor') is None or meta.get('region') is None) and meta.get('imdb_id') != 0:
            await get_bluray_releases(meta)

        # and if we getting bluray images, we'll rehost them
        if meta.get('is_disc') == "BDMV" and meta.get('use_bluray_images', False):
            from src.rehostimages import check_hosts
            url_host_mapping = {
                "ibb.co": "imgbb",
                "pixhost.to": "pixhost",
                "imgbox.com": "imgbox",
            }

            approved_image_hosts = ['imgbox', 'imgbb', 'pixhost']
            await check_hosts(meta, "covers", url_host_mapping=url_host_mapping, img_host_index=1, approved_image_hosts=approved_image_hosts)

        # user override check that only sets data after metadata setting
        if user_overrides and not meta.get('no_override', False):
            meta = await get_source_override(meta)

        if meta.get('tag') == "-SubsPlease":  # SubsPlease-specific
            tracks = meta.get('mediainfo', {}).get('media', {}).get('track', [])  # Get all tracks
            bitrate = tracks[1].get('BitRate', '') if len(tracks) > 1 and not isinstance(tracks[1].get('BitRate', ''), dict) else ''  # Check that bitrate is not a dict
            bitrate_oldMediaInfo = tracks[0].get('OverallBitRate', '') if len(tracks) > 0 and not isinstance(tracks[0].get('OverallBitRate', ''), dict) else ''  # Check for old MediaInfo
            meta['episode_title'] = ""
            if (bitrate.isdigit() and int(bitrate) >= 8000000) or (bitrate_oldMediaInfo.isdigit() and int(bitrate_oldMediaInfo) >= 8000000) and meta.get('resolution') == "1080p":  # 8Mbps for 1080p
                meta['service'] = "CR"
            elif (bitrate.isdigit() or bitrate_oldMediaInfo.isdigit()) and meta.get('resolution') == "1080p":  # Only assign if at least one bitrate is present, otherwise leave it to user
                meta['service'] = "HIDI"
            elif (bitrate.isdigit() and int(bitrate) >= 4000000) or (bitrate_oldMediaInfo.isdigit() and int(bitrate_oldMediaInfo) >= 4000000) and meta.get('resolution') == "720p":  # 4Mbps for 720p
                meta['service'] = "CR"
            elif (bitrate.isdigit() or bitrate_oldMediaInfo.isdigit()) and meta.get('resolution') == "720p":
                meta['service'] = "HIDI"

        meta['video'] = video

        meta['audio'], meta['channels'], meta['has_commentary'] = await get_audio_v2(mi, meta, bdinfo)

        meta['3D'] = await is_3d(mi, bdinfo)

        meta['source'], meta['type'] = await get_source(meta['type'], video, meta['path'], meta['is_disc'], meta, folder_id, base_dir)

        meta['uhd'] = await get_uhd(meta['type'], guessit(meta['path']), meta['resolution'], meta['path'])
        meta['hdr'] = await get_hdr(mi, bdinfo)

        meta['distributor'] = await get_distributor(meta['distributor'])

        if meta.get('is_disc', None) == "BDMV":  # Blu-ray Specific
            meta['region'] = await get_region(bdinfo, meta.get('region', None))
            meta['video_codec'] = await get_video_codec(bdinfo)
        else:
            meta['video_encode'], meta['video_codec'], meta['has_encode_settings'], meta['bit_depth'] = await get_video_encode(mi, meta['type'], bdinfo)

        if meta.get('no_edition') is False:
            meta['edition'], meta['repack'], meta['webdv'] = await get_edition(meta['path'], bdinfo, meta['filelist'], meta.get('manual_edition'), meta)
            if "REPACK" in meta.get('edition', ""):
                meta['repack'] = re.search(r"REPACK[\d]?", meta['edition'])[0]
                meta['edition'] = re.sub(r"REPACK[\d]?", "", meta['edition']).strip().replace('  ', ' ')
        else:
            meta['edition'] = ""

        meta.get('stream', False)
        meta['stream'] = await self.stream_optimized(meta['stream'])

        if meta.get('tag', None) is None:
            if meta.get('we_need_tag', False):
                meta['tag'] = await get_tag(meta['scene_name'], meta)
            else:
                meta['tag'] = await get_tag(video, meta)
                # all lowercase filenames will have bad group tag, it's probably a scene release.
                # some extracted files do not match release name so lets double check if it really is a scene release
                if not meta.get('scene') and meta['tag']:
                    base = os.path.basename(video)
                    match = re.match(r"^(.+)\.[a-zA-Z0-9]{3}$", os.path.basename(video))
                    if match and (not meta['is_disc'] or meta.get('keep_folder', False)):
                        base = match.group(1)
                        is_all_lowercase = base.islower()
                        if is_all_lowercase:
                            release_name = await is_scene(videopath, meta, meta.get('imdb_id', 0), lower=True)
                            if release_name is not None:
                                try:
                                    meta['scene_name'] = release_name
                                    meta['tag'] = await self.get_tag(release_name, meta)
                                except Exception:
                                    console.print("[red]Error getting tag from scene name, check group tag.[/red]")

        else:
            if not meta['tag'].startswith('-') and meta['tag'] != "":
                meta['tag'] = f"-{meta['tag']}"

        meta = await tag_override(meta)

        if meta['tag'][1:].startswith(meta['channels']):
            meta['tag'] = meta['tag'].replace(f"-{meta['channels']}", '')

        if meta.get('no_tag', False):
            meta['tag'] = ""

        if meta.get('service', None) in (None, ''):
            meta['service'], meta['service_longname'] = await get_service(video, meta.get('tag', ''), meta['audio'], meta['filename'])
        elif meta.get('service'):
            services = await get_service(get_services_only=True)
            meta['service_longname'] = max((k for k, v in services.items() if v == meta['service']), key=len, default=meta['service'])

        # return duplicate ids so I don't have to catch every site file
        # this has the other adavantage of stringifying immb for this object
        meta['tmdb'] = meta.get('tmdb_id')
        if int(meta.get('imdb_id')) != 0:
            imdb_str = str(meta['imdb_id']).zfill(7)
            meta['imdb'] = imdb_str
        else:
            meta['imdb'] = '0'
        meta['mal'] = meta.get('mal_id')
        meta['tvdb'] = meta.get('tvdb_id')
        meta['tvmaze'] = meta.get('tvmaze_id')

        # we finished the metadata, time it
        if meta['debug']:
            meta_finish_time = time.time()
            console.print(f"Metadata processed in {meta_finish_time - meta_start_time:.2f} seconds")

        return meta

    async def get_cat(self, video, meta):
        if meta.get('category'):
            return meta.get('category')

        path_patterns = [
            r'(?i)[\\/](?:tv|tvshows|tv.shows|series|shows)[\\/]',
            r'(?i)[\\/](?:season\s*\d+|s\d+|complete)[\\/]',
            r'(?i)[\\/](?:s\d{1,2}e\d{1,2}|s\d{1,2}|season\s*\d+)',
            r'(?i)(?:complete series|tv pack|season\s*\d+\s*complete)'
        ]

        filename_patterns = [
            r'(?i)s\d{1,2}e\d{1,2}',
            r'(?i)\d{1,2}x\d{2}',
            r'(?i)(?:season|series)\s*\d+',
            r'(?i)e\d{2,3}\s*\-',
            r'(?i)(?:complete|full)\s*(?:season|series)'
        ]

        path = meta.get('path', '')
        uuid = meta.get('uuid', '')

        for pattern in path_patterns:
            if re.search(pattern, path):
                return "TV"

        for pattern in filename_patterns:
            if re.search(pattern, uuid) or re.search(pattern, os.path.basename(path)):
                return "TV"

        try:
            category = guessit(video.replace('1.0', ''))['type']
            if category.lower() == "movie":
                category = "MOVIE"  # 1
            elif category.lower() in ("tv", "episode"):
                category = "TV"  # 2
            else:
                category = "TV"
            return category
        except Exception:
            return "TV"

<<<<<<< HEAD
    """
    Determine if disc and if so, get bdinfo
    """
    async def get_disc(self, meta):
        is_disc = None
        videoloc = meta['path']
        bdinfo = None
        bd_summary = None  # noqa: F841
        discs = []
        parse = DiscParse()
        for path, directories, files in sorted(os.walk(meta['path'])):
            for each in directories:
                if each.upper() == "BDMV":  # BDMVs
                    is_disc = "BDMV"
                    disc = {
                        'path': f"{path}/{each}",
                        'name': os.path.basename(path),
                        'type': 'BDMV',
                        'summary': "",
                        'bdinfo': ""
                    }
                    discs.append(disc)
                elif each == "VIDEO_TS":  # DVDs
                    is_disc = "DVD"
                    disc = {
                        'path': f"{path}/{each}",
                        'name': os.path.basename(path),
                        'type': 'DVD',
                        'vob_mi': '',
                        'ifo_mi': '',
                        'main_set': [],
                        'size': ""
                    }
                    discs.append(disc)
                elif each == "HVDVD_TS":
                    is_disc = "HDDVD"
                    disc = {
                        'path': f"{path}/{each}",
                        'name': os.path.basename(path),
                        'type': 'HDDVD',
                        'evo_mi': '',
                        'largest_evo': ""
                    }
                    discs.append(disc)
        if is_disc == "BDMV":
            if meta.get('edit', False) is False:
                discs, bdinfo = await parse.get_bdinfo(meta, discs, meta['uuid'], meta['base_dir'], meta.get('discs', []))
            else:
                discs, bdinfo = await parse.get_bdinfo(meta, meta['discs'], meta['uuid'], meta['base_dir'], meta['discs'])
        elif is_disc == "DVD":
            discs = await parse.get_dvdinfo(discs, base_dir=meta['base_dir'])
            export = open(f"{meta['base_dir']}/tmp/{meta['uuid']}/MEDIAINFO.txt", 'w', newline="", encoding='utf-8')
            export.write(discs[0]['ifo_mi'])
            export.close()
            export_clean = open(f"{meta['base_dir']}/tmp/{meta['uuid']}/MEDIAINFO_CLEANPATH.txt", 'w', newline="", encoding='utf-8')
            export_clean.write(discs[0]['ifo_mi'])
            export_clean.close()
        elif is_disc == "HDDVD":
            discs = await parse.get_hddvd_info(discs, meta)
            export = open(f"{meta['base_dir']}/tmp/{meta['uuid']}/MEDIAINFO.txt", 'w', newline="", encoding='utf-8')
            export.write(discs[0]['evo_mi'])
            export.close()
        discs = sorted(discs, key=lambda d: d['name'])
        return is_disc, videoloc, bdinfo, discs

    """
    Get video files

    """
    async def get_video(self, videoloc, mode):
        filelist = []
        videoloc = os.path.abspath(videoloc)
        if os.path.isdir(videoloc):
            globlist = glob.glob1(videoloc, "*.mkv") + glob.glob1(videoloc, "*.mp4") + glob.glob1(videoloc, "*.ts")
            for file in globlist:
                if not file.lower().endswith('sample.mkv') or "!sample" in file.lower():
                    filelist.append(os.path.abspath(f"{videoloc}{os.sep}{file}"))
            try:
                video = sorted(filelist)[0]
            except IndexError:
                console.print("[bold red]No Video files found")
                if mode == 'cli':
                    exit()
        else:
            video = videoloc
            filelist.append(videoloc)
        filelist = sorted(filelist)
        return video, filelist

    """
    Get Resolution
    """

    async def get_resolution(self, guess, folder_id, base_dir):
        with open(f'{base_dir}/tmp/{folder_id}/MediaInfo.json', 'r', encoding='utf-8') as f:
            mi = json.load(f)
            try:
                width = mi['media']['track'][1]['Width']
                height = mi['media']['track'][1]['Height']
            except Exception:
                width = 0
                height = 0
            framerate = mi['media']['track'][1].get('FrameRate', '')
            try:
                scan = mi['media']['track'][1]['ScanType']
            except Exception:
                scan = "Progressive"
            if scan == "Progressive":
                scan = "p"
            elif scan == "Interlaced":
                scan = 'i'
            elif framerate == "25.000":
                scan = "p"
            else:
                # Fallback using regex on meta['uuid'] - mainly for HUNO fun and games.
                match = re.search(r'\b(1080p|720p|2160p)\b', folder_id, re.IGNORECASE)
                if match:
                    scan = "p"  # Assume progressive based on common resolution markers
                else:
                    scan = "i"  # Default to interlaced if no indicators are found
            width_list = [3840, 2560, 1920, 1280, 1024, 960, 854, 720, 15360, 7680, 0]
            height_list = [2160, 1440, 1080, 720, 576, 540, 480, 8640, 4320, 0]
            width = await self.closest(width_list, int(width))
            actual_height = int(height)
            height = await self.closest(height_list, int(height))
            res = f"{width}x{height}{scan}"
            resolution = await mi_resolution(res, guess, width, scan, height, actual_height)
        return resolution

    async def closest(self, lst, K):
        # Get closest, but not over
        lst = sorted(lst)
        mi_input = K
        res = 0
        for each in lst:
            if mi_input > each:
                pass
            else:
                res = each
                break
        return res

        # return lst[min(range(len(lst)), key = lambda i: abs(lst[i]-K))]

    async def is_sd(self, resolution):
        if resolution in ("480i", "480p", "576i", "576p", "540p"):
            sd = 1
        else:
            sd = 0
        return sd

    """
    Is a scene release?
    """
    async def is_scene(self, video, meta, imdb=None, lower=False):
        scene = False
        base = os.path.basename(video)
        match = re.match(r"^(.+)\.[a-zA-Z0-9]{3}$", os.path.basename(video))

        if match and (not meta['is_disc'] or meta['keep_folder']):
            base = match.group(1)
            is_all_lowercase = base.islower()
        base = urllib.parse.quote(base)
        if 'scene' not in meta and not lower:
            url = f"https://api.srrdb.com/v1/search/r:{base}"
            if meta['debug']:
                console.print("Using SRRDB url", url)
            try:
                response = requests.get(url, timeout=30)
                response_json = response.json()
                if meta['debug']:
                    console.print(response_json)

                if int(response_json.get('resultsCount', 0)) > 0:
                    first_result = response_json['results'][0]
                    meta['scene_name'] = first_result['release']
                    video = f"{first_result['release']}.mkv"
                    scene = True
                    if scene and meta.get('isdir', False) and meta.get('queue') is not None:
                        meta['keep_folder'] = True
                    if is_all_lowercase and not meta.get('tag'):
                        meta['tag'] = await self.get_tag(meta['scene_name'], meta)

                    # NFO Download Handling
                    if not meta.get('nfo'):
                        if first_result.get("hasNFO") == "yes":
                            try:
                                release = first_result['release']
                                release_lower = release.lower()
                                nfo_url = f"https://www.srrdb.com/download/file/{release}/{release_lower}.nfo"

                                # Define path and create directory
                                save_path = os.path.join(meta['base_dir'], 'tmp', meta['uuid'])
                                os.makedirs(save_path, exist_ok=True)
                                nfo_file_path = os.path.join(save_path, f"{release_lower}.nfo")

                                # Download the NFO file
                                nfo_response = requests.get(nfo_url, timeout=30)
                                if nfo_response.status_code == 200:
                                    with open(nfo_file_path, 'wb') as f:
                                        f.write(nfo_response.content)
                                        meta['nfo'] = True
                                        meta['auto_nfo'] = True
                                    console.print(f"[green]NFO downloaded to {nfo_file_path}")
                                else:
                                    console.print("[yellow]NFO file not available for download.")
                            except Exception as e:
                                console.print("[yellow]Failed to download NFO file:", e)

                    # IMDb Handling
                    try:
                        imdb_response = requests.get(f"https://api.srrdb.com/v1/imdb/{base}", timeout=10)

                        if imdb_response.status_code == 200:
                            imdb_json = imdb_response.json()
                            if meta['debug']:
                                console.print(f"imdb_json: {imdb_json}")

                            if imdb_json.get('releases') and len(imdb_json['releases']) > 0 and imdb == 0:
                                imdb_str = None
                                first_release = imdb_json['releases'][0]

                                if 'imdb' in first_release:
                                    imdb_str = first_release['imdb']
                                elif 'imdbId' in first_release:
                                    imdb_str = first_release['imdbId']
                                elif 'imdbid' in first_release:
                                    imdb_str = first_release['imdbid']

                                if imdb_str:
                                    imdb_str = str(imdb_str).lstrip('tT')  # Strip 'tt' or 'TT'
                                    imdb = int(imdb_str) if imdb_str.isdigit() else 0

                                first_release_name = imdb_json['releases'][0].get('title', imdb_json.get('query', ['Unknown release'])[0] if isinstance(imdb_json.get('query'), list) else 'Unknown release')
                                console.print(f"[green]SRRDB: Matched to {first_release_name}")
                        else:
                            console.print(f"[yellow]SRRDB API request failed with status: {imdb_response.status_code}")

                    except requests.RequestException as e:
                        console.print(f"[yellow]Failed to fetch IMDb information: {e}")
                    except (KeyError, IndexError, ValueError) as e:
                        console.print(f"[yellow]Error processing IMDb data: {e}")
                    except Exception as e:
                        console.print(f"[yellow]Unexpected error during IMDb lookup: {e}")

                else:
                    console.print("[yellow]SRRDB: No match found")

            except Exception as e:
                console.print(f"[yellow]SRRDB: No match found, or request has timed out: {e}")

        elif not scene and lower:
            release_name = None
            name = meta.get('filename', None).replace(" ", ".")
            tag = meta.get('tag', None).replace("-", "")
            url = f"https://api.srrdb.com/v1/search/start:{name}/group:{tag}"
            if meta['debug']:
                console.print("Using SRRDB url", url)

            try:
                response = requests.get(url, timeout=10)
                response_json = response.json()

                if int(response_json.get('resultsCount', 0)) > 0:
                    first_result = response_json['results'][0]
                    imdb_str = first_result['imdbId']
                    if imdb_str and imdb_str == str(meta.get('imdb_id')).zfill(7) and meta.get('imdb_id') != 0:
                        meta['scene'] = True
                        release_name = first_result['release']

                        # NFO Download Handling
                        if not meta.get('nfo'):
                            if first_result.get("hasNFO") == "yes":
                                try:
                                    release = first_result['release']
                                    release_lower = release.lower()
                                    nfo_url = f"https://www.srrdb.com/download/file/{release}/{base}.nfo"

                                    # Define path and create directory
                                    save_path = os.path.join(meta['base_dir'], 'tmp', meta['uuid'])
                                    os.makedirs(save_path, exist_ok=True)
                                    nfo_file_path = os.path.join(save_path, f"{release_lower}.nfo")

                                    # Download the NFO file
                                    nfo_response = requests.get(nfo_url, timeout=30)
                                    if nfo_response.status_code == 200:
                                        with open(nfo_file_path, 'wb') as f:
                                            f.write(nfo_response.content)
                                            meta['nfo'] = True
                                            meta['auto_nfo'] = True
                                        console.print(f"[green]NFO downloaded to {nfo_file_path}")
                                    else:
                                        console.print("[yellow]NFO file not available for download.")
                                except Exception as e:
                                    console.print("[yellow]Failed to download NFO file:", e)

                    return release_name

            except Exception as e:
                console.print(f"[yellow]SRRDB search failed: {e}")
                return None

        return video, scene, imdb

    """
    Get type and category
    """

    async def get_type(self, video, scene, is_disc, meta):
        if meta.get('manual_type'):
            type = meta.get('manual_type')
        else:
            filename = os.path.basename(video).lower()
            if "remux" in filename:
                type = "REMUX"
            elif any(word in filename for word in [" web ", ".web.", "web-dl", "webdl"]):
                type = "WEBDL"
            elif "webrip" in filename:
                type = "WEBRIP"
            # elif scene == True:
                # type = "ENCODE"
            elif "hdtv" in filename:
                type = "HDTV"
            elif is_disc is not None:
                type = "DISC"
            elif "dvdrip" in filename:
                type = "DVDRIP"
                # exit()
            else:
                type = "ENCODE"
        return type

    """
    Mediainfo/Bdinfo > meta
    """
    async def get_audio_v2(self, mi, meta, bdinfo):
        extra = dual = ""
        has_commentary = False

        # Get formats
        if bdinfo is not None:  # Disks
            format_settings = ""
            format = bdinfo.get('audio', [{}])[0].get('codec', '')
            commercial = format
            additional = bdinfo.get('audio', [{}])[0].get('atmos_why_you_be_like_this', '')

            # Channels
            chan = bdinfo.get('audio', [{}])[0].get('channels', '')
        else:
            track_num = 2
            tracks = mi.get('media', {}).get('track', [])

            # Handle HD-DVD case
            if meta.get('is_disc') == "HDDVD":
                # Look for the first audio track
                for i, t in enumerate(tracks):
                    if t.get('@type') == "Audio":
                        track_num = i
                        break
            else:
                for i, t in enumerate(tracks):
                    if t.get('@type') != "Audio":
                        continue
                    if t.get('Language', '') == meta.get('original_language', '') and "commentary" not in (t.get('Title') or '').lower():
                        track_num = i
                        break

            track = tracks[track_num] if len(tracks) > track_num else {}
            format = track.get('Format', '')
            commercial = track.get('Format_Commercial', '') or track.get('Format_Commercial_IfAny', '')

            if track.get('Language', '') == "zxx":
                meta['silent'] = True

            additional = track.get('Format_AdditionalFeatures', '')

            format_settings = track.get('Format_Settings', '')
            if not isinstance(format_settings, str):
                format_settings = ""
            if format_settings in ['Explicit']:
                format_settings = ""
            format_profile = track.get('Format_Profile', '')
            # Channels
            channels = track.get('Channels_Original', track.get('Channels'))
            if not str(channels).isnumeric():
                channels = track.get('Channels')
            try:
                channel_layout = track.get('ChannelLayout', '') or track.get('ChannelLayout_Original', '') or track.get('ChannelPositions', '')
            except Exception:
                channel_layout = ''

            if channel_layout and "LFE" in channel_layout:
                chan = f"{int(channels) - 1}.1"
            elif channel_layout == "":
                if int(channels) <= 2:
                    chan = f"{int(channels)}.0"
                else:
                    chan = f"{int(channels) - 1}.1"
            else:
                chan = f"{channels}.0"

            if meta.get('dual_audio', False):
                dual = "Dual-Audio"
            else:
                if not meta.get('original_language', '').startswith('en'):
                    eng, orig = False, False
                    try:
                        for t in mi['media']['track']:
                            if t.get('@type') != "Audio":
                                continue

                            audio_language = t.get('Language', '')

                            if isinstance(audio_language, str):
                                if audio_language.startswith("en") and "commentary" not in (t.get('Title') or '').lower():
                                    eng = True

                                if not audio_language.startswith("en") and audio_language.startswith(meta.get('original_language')) and "commentary" not in (t.get('Title') or '').lower():
                                    orig = True

                                variants = ['zh', 'cn', 'cmn', 'no', 'nb']
                                if any(audio_language.startswith(var) for var in variants) and any(meta.get('original_language').startswith(var) for var in variants):
                                    orig = True

                            if isinstance(audio_language, str) and audio_language and audio_language != meta.get('original_language') and not audio_language.startswith("en"):
                                audio_language = "und" if audio_language == "" else audio_language
                                console.print(f"[bold red]This release has a(n) {audio_language} audio track, and may be considered bloated")
                                time.sleep(5)

                        if eng and orig:
                            dual = "Dual-Audio"
                        elif eng and not orig and meta.get('original_language') not in ['zxx', 'xx', None] and not meta.get('no_dub', False):
                            dual = "Dubbed"
                    except Exception:
                        console.print(traceback.format_exc())
                        pass

            for t in tracks:
                if t.get('@type') != "Audio":
                    continue

                if "commentary" in (t.get('Title') or '').lower():
                    has_commentary = True

        # Convert commercial name to naming conventions
        audio = {
            "DTS": "DTS",
            "AAC": "AAC",
            "AAC LC": "AAC",
            "AC-3": "DD",
            "E-AC-3": "DD+",
            "A_EAC3": "DD+",
            "Enhanced AC-3": "DD+",
            "MLP FBA": "TrueHD",
            "FLAC": "FLAC",
            "Opus": "Opus",
            "Vorbis": "VORBIS",
            "PCM": "LPCM",
            "LPCM Audio": "LPCM",
            "Dolby Digital Audio": "DD",
            "Dolby Digital Plus Audio": "DD+",
            "Dolby Digital Plus": "DD+",
            "Dolby TrueHD Audio": "TrueHD",
            "DTS Audio": "DTS",
            "DTS-HD Master Audio": "DTS-HD MA",
            "DTS-HD High-Res Audio": "DTS-HD HRA",
            "DTS:X Master Audio": "DTS:X"
        }
        audio_extra = {
            "XLL": "-HD MA",
            "XLL X": ":X",
            "ES": "-ES",
        }
        format_extra = {
            "JOC": " Atmos",
            "16-ch": " Atmos",
            "Atmos Audio": " Atmos",
        }
        format_settings_extra = {
            "Dolby Surround EX": "EX"
        }

        commercial_names = {
            "Dolby Digital": "DD",
            "Dolby Digital Plus": "DD+",
            "Dolby TrueHD": "TrueHD",
            "DTS-ES": "DTS-ES",
            "DTS-HD High": "DTS-HD HRA",
            "Free Lossless Audio Codec": "FLAC",
            "DTS-HD Master Audio": "DTS-HD MA"
        }

        search_format = True

        if isinstance(additional, dict):
            additional = ""  # Set empty string if additional is a dictionary

        if commercial:
            for key, value in commercial_names.items():
                if key in commercial:
                    codec = value
                    search_format = False
                if "Atmos" in commercial or format_extra.get(additional, "") == " Atmos":
                    extra = " Atmos"

        if search_format:
            codec = audio.get(format, "") + audio_extra.get(additional, "")
            extra = format_extra.get(additional, "")

        format_settings = format_settings_extra.get(format_settings, "")
        if format_settings == "EX" and chan == "5.1":
            format_settings = "EX"
        else:
            format_settings = ""

        if codec == "":
            codec = format

        if format.startswith("DTS"):
            if additional and additional.endswith("X"):
                codec = "DTS:X"
                chan = f"{int(channels) - 1}.1"

        if format == "MPEG Audio":
            if format_profile == "Layer 2":
                codec = "MP2"
            else:
                codec = track.get('CodecID_Hint', '')

        if codec == "DD" and chan == "7.1":
            console.print("[warning] Detected codec is DD but channel count is 7.1, correcting to DD+")
            codec = "DD+"

        audio = f"{dual} {codec or ''} {format_settings or ''} {chan or ''}{extra or ''}"
        audio = ' '.join(audio.split())
        return audio, chan, has_commentary

    async def is_3d(self, mi, bdinfo):
        if bdinfo is not None:
            if bdinfo['video'][0]['3d'] != "":
                return "3D"
            else:
                return ""
        else:
            return ""

    async def get_tag(self, video, meta):
        # Using regex from cross-seed (https://github.com/cross-seed/cross-seed/tree/master?tab=Apache-2.0-1-ov-file)
        release_group = None
        basename = os.path.basename(video)

        # Try specialized regex patterns first
        if meta.get('anime', False):
            # Anime pattern: [Group] at the beginning
            basename_stripped = os.path.splitext(basename)[0]
            anime_match = re.search(r'^\s*\[(.+?)\]', basename_stripped)
            if anime_match:
                release_group = anime_match.group(1)
                if meta['debug']:
                    console.print(f"Anime regex match: {release_group}")
        else:
            if not meta.get('is_disc') == "BDMV":
                # Non-anime pattern: group at the end after last hyphen, avoiding resolutions and numbers
                basename_stripped = os.path.splitext(basename)[0]
                non_anime_match = re.search(r'(?<=-)((?:\W|\b)(?!(?:\d{3,4}[ip]))(?!\d+\b)(?:\W|\b)([\w .]+?))(?:\[.+\])?(?:\))?(?:\s\[.+\])?$', basename_stripped)
                if non_anime_match:
                    release_group = non_anime_match.group(1).strip()
                    if meta['debug']:
                        console.print(f"Non-anime regex match: {release_group}")

        # If regex patterns didn't work, fall back to guessit
        if not release_group:
            try:
                parsed = guessit(video)
                release_group = parsed.get('release_group')
                if meta['debug']:
                    console.print(f"Guessit match: {release_group}")

            except Exception as e:
                console.print(f"Error while parsing group tag: {e}")
                release_group = None

        # BDMV validation
        if meta['is_disc'] == "BDMV" and release_group:
            if f"-{release_group}" not in video:
                release_group = None

        # Format the tag
        tag = f"-{release_group}" if release_group else ""

        # Clean up any tags that are just a hyphen
        if tag == "-":
            tag = ""

        # Remove generic "no group" tags
        if tag and tag[1:].lower() in ["nogroup", "nogrp", "hd.ma.5.1"]:
            tag = ""

        return tag

    async def get_source(self, type, video, path, is_disc, meta, folder_id, base_dir):
        if not meta.get('is_disc') == "BDMV":
            try:
                with open(f'{base_dir}/tmp/{folder_id}/MediaInfo.json', 'r', encoding='utf-8') as f:
                    mi = json.load(f)
            except Exception:
                if meta['debug']:
                    console.print("No mediainfo.json")
        try:
            if meta.get('manual_source', None):
                source = meta['manual_source']
            else:
                try:
                    source = guessit(video)['source']
                except Exception:
                    try:
                        source = guessit(path)['source']
                    except Exception:
                        source = "BluRay"
            if source in ("Blu-ray", "Ultra HD Blu-ray", "BluRay", "BR") or is_disc == "BDMV":
                if type == "DISC":
                    source = "Blu-ray"
                elif type in ('ENCODE', 'REMUX'):
                    source = "BluRay"
            if is_disc == "DVD" or source in ("DVD", "dvd"):
                try:
                    if is_disc == "DVD":
                        mediainfo = MediaInfo.parse(f"{meta['discs'][0]['path']}/VTS_{meta['discs'][0]['main_set'][0][:2]}_0.IFO")
                    else:
                        mediainfo = MediaInfo.parse(video)
                    for track in mediainfo.tracks:
                        if track.track_type == "Video":
                            system = track.standard
                    if system not in ("PAL", "NTSC"):
                        raise WeirdSystem  # noqa: F405
                except Exception:
                    try:
                        other = guessit(video)['other']
                        if "PAL" in other:
                            system = "PAL"
                        elif "NTSC" in other:
                            system = "NTSC"
                    except Exception:
                        system = ""
                    if system == "" or system is None:
                        try:
                            framerate = mi['media']['track'][1].get('FrameRate', '')
                            if '25' in framerate or '50' in framerate:
                                system = "PAL"
                            elif framerate:
                                system = "NTSC"
                            else:
                                system = ""
                        except Exception:
                            system = ""
                finally:
                    if system is None:
                        system = ""
                    if type == "REMUX":
                        system = f"{system} DVD".strip()
                    source = system
            if source in ("Web", "WEB"):
                if type == "ENCODE":
                    type = "WEBRIP"
            if source in ("HD-DVD", "HD DVD", "HDDVD"):
                if is_disc == "HDDVD":
                    source = "HD DVD"
                if type in ("ENCODE", "REMUX"):
                    source = "HDDVD"
            if type in ("WEBDL", 'WEBRIP'):
                source = "Web"
            if source == "Ultra HDTV":
                source = "UHDTV"
        except Exception:
            console.print(traceback.format_exc())
            source = "BluRay"

        return source, type

    async def get_uhd(self, type, guess, resolution, path):
        try:
            source = guess['Source']
            other = guess['Other']
        except Exception:
            source = ""
            other = ""
        uhd = ""
        if source == 'Blu-ray' and other == "Ultra HD" or source == "Ultra HD Blu-ray":
            uhd = "UHD"
        elif "UHD" in path:
            uhd = "UHD"
        elif type in ("DISC", "REMUX", "ENCODE", "WEBRIP"):
            uhd = ""

        if type in ("DISC", "REMUX", "ENCODE") and resolution == "2160p":
            uhd = "UHD"

        return uhd

    async def get_hdr(self, mi, bdinfo):
        hdr = ""
        dv = ""
        if bdinfo is not None:  # Disks
            hdr_mi = bdinfo['video'][0]['hdr_dv']
            if "HDR10+" in hdr_mi:
                hdr = "HDR10+"
            elif hdr_mi == "HDR10":
                hdr = "HDR"
            try:
                if bdinfo['video'][1]['hdr_dv'] == "Dolby Vision":
                    dv = "DV"
            except Exception:
                pass
        else:
            video_track = mi['media']['track'][1]
            try:
                hdr_mi = video_track['colour_primaries']
                if hdr_mi in ("BT.2020", "REC.2020"):
                    hdr = ""
                    hdr_fields = [
                        video_track.get('HDR_Format_Compatibility', ''),
                        video_track.get('HDR_Format_String', ''),
                        video_track.get('HDR_Format', '')
                    ]
                    hdr_format_string = next((v for v in hdr_fields if isinstance(v, str) and v.strip()), "")
                    if "HDR10+" in hdr_format_string:
                        hdr = "HDR10+"
                    elif "HDR10" in hdr_format_string:
                        hdr = "HDR"
                    elif "SMPTE ST 2094 App 4" in hdr_format_string:
                        hdr = "HDR"
                    if hdr_format_string and "HLG" in hdr_format_string:
                        hdr = f"{hdr} HLG"
                    if hdr_format_string == "" and "PQ" in (video_track.get('transfer_characteristics'), video_track.get('transfer_characteristics_Original', None)):
                        hdr = "PQ10"
                    transfer_characteristics = video_track.get('transfer_characteristics_Original', None)
                    if "HLG" in transfer_characteristics:
                        hdr = "HLG"
                    if hdr != "HLG" and "BT.2020 (10-bit)" in transfer_characteristics:
                        hdr = "WCG"
            except Exception:
                pass

            try:
                if "Dolby Vision" in video_track.get('HDR_Format', '') or "Dolby Vision" in video_track.get('HDR_Format_String', ''):
                    dv = "DV"
            except Exception:
                pass

        hdr = f"{dv} {hdr}".strip()
        return hdr

    async def get_video_codec(self, bdinfo):
        codecs = {
            "MPEG-2 Video": "MPEG-2",
            "MPEG-4 AVC Video": "AVC",
            "MPEG-H HEVC Video": "HEVC",
            "VC-1 Video": "VC-1"
        }
        codec = codecs.get(bdinfo['video'][0]['codec'], "")
        return codec

    async def get_video_encode(self, mi, type, bdinfo):
        video_encode = ""
        codec = ""
        bit_depth = '0'
        has_encode_settings = False
        try:
            format = mi['media']['track'][1]['Format']
            format_profile = mi['media']['track'][1].get('Format_Profile', format)
            if mi['media']['track'][1].get('Encoded_Library_Settings', None):
                has_encode_settings = True
            bit_depth = mi['media']['track'][1].get('BitDepth', '0')
        except Exception:
            format = bdinfo['video'][0]['codec']
            format_profile = bdinfo['video'][0]['profile']
        if type in ("ENCODE", "WEBRIP", "DVDRIP"):  # ENCODE or WEBRIP or DVDRIP
            if format == 'AVC':
                codec = 'x264'
            elif format == 'HEVC':
                codec = 'x265'
            elif format == 'AV1':
                codec = 'AV1'
        elif type in ('WEBDL', 'HDTV'):  # WEB-DL
            if format == 'AVC':
                codec = 'H.264'
            elif format == 'HEVC':
                codec = 'H.265'
            elif format == 'AV1':
                codec = 'AV1'

            if type == 'HDTV' and has_encode_settings is True:
                codec = codec.replace('H.', 'x')
        elif format == "VP9":
            codec = "VP9"
        elif format == "VC-1":
            codec = "VC-1"
        if format_profile == 'High 10':
            profile = "Hi10P"
        else:
            profile = ""
        video_encode = f"{profile} {codec}"
        video_codec = format
        if video_codec == "MPEG Video":
            video_codec = f"MPEG-{mi['media']['track'][1].get('Format_Version')}"
        return video_encode, video_codec, has_encode_settings, bit_depth

    async def get_edition(self, video, bdinfo, filelist, manual_edition, meta):
        if video.lower().startswith('dc'):
            video = video.replace('dc', '', 1)

        guess = guessit(video)
        tag = guess.get('release_group', 'NOGROUP')
        repack = ""
        edition = ""

        if bdinfo is not None:
            try:
                edition = guessit(bdinfo['label'])['edition']
            except Exception as e:
                if meta['debug']:
                    print(f"BDInfo Edition Guess Error: {e}")
                edition = ""
        else:
            try:
                edition = guess.get('edition', "")
            except Exception as e:
                if meta['debug']:
                    print(f"Video Edition Guess Error: {e}")
                edition = ""

        if isinstance(edition, list):
            edition = " ".join(edition)

        if len(filelist) == 1:
            video = os.path.basename(video)

        video = video.upper().replace('.', ' ').replace(tag.upper(), '').replace('-', '')

        if "OPEN MATTE" in video:
            edition = edition + " Open Matte"

        if manual_edition:
            if isinstance(manual_edition, list):
                manual_edition = " ".join(manual_edition)
            edition = str(manual_edition)
        edition = edition.replace(",", " ")

        # print(f"Edition After Manual Edition: {edition}")

        if "REPACK" in (video or edition.upper()) or "V2" in video:
            repack = "REPACK"
        if "REPACK2" in (video or edition.upper()) or "V3" in video:
            repack = "REPACK2"
        if "REPACK3" in (video or edition.upper()) or "V4" in video:
            repack = "REPACK3"
        if "PROPER" in (video or edition.upper()):
            repack = "PROPER"
        if "PROPER2" in (video or edition.upper()):
            repack = "PROPER2"
        if "PROPER3" in (video or edition.upper()):
            repack = "PROPER3"
        if "RERIP" in (video or edition.upper()):
            repack = "RERIP"

        # print(f"Repack after Checks: {repack}")

        # Only remove REPACK, RERIP, or PROPER from edition if they're not part of manual_edition
        if not manual_edition or all(tag.lower() not in ['repack', 'repack2', 'repack3', 'proper', 'proper2', 'proper3', 'rerip'] for tag in manual_edition.strip().lower().split()):
            edition = re.sub(r"(\bREPACK\d?\b|\bRERIP\b|\bPROPER\b)", "", edition, flags=re.IGNORECASE).strip()

        if edition:
            from src.region import get_distributor
            distributors = await get_distributor(edition)

            bad = ['internal', 'limited', 'retail']

            if distributors:
                bad.append(distributors.lower())
                meta['distributor'] = distributors

            if any(term.lower() in edition.lower() for term in bad):
                edition = re.sub(r'\b(?:' + '|'.join(bad) + r')\b', '', edition, flags=re.IGNORECASE).strip()
                # Clean up extra spaces
                while '  ' in edition:
                    edition = edition.replace('  ', ' ')
            if edition != "":
                console.print(f"Final Edition: {edition}")
        return edition, repack

    async def get_name(self, meta):
        type = meta.get('type', "").upper()
        title = meta.get('title', "")
        alt_title = meta.get('aka', "")
        year = meta.get('year', "")
        if int(meta.get('manual_year')) > 0:
            year = meta.get('manual_year')
        resolution = meta.get('resolution', "")
        if resolution == "OTHER":
            resolution = ""
        audio = meta.get('audio', "")
        service = meta.get('service', "")
        season = meta.get('season', "")
        episode = meta.get('episode', "")
        part = meta.get('part', "")
        repack = meta.get('repack', "")
        three_d = meta.get('3D', "")
        tag = meta.get('tag', "")
        source = meta.get('source', "")
        uhd = meta.get('uhd', "")
        hdr = meta.get('hdr', "")
        if meta.get('manual_episode_title'):
            episode_title = meta.get('manual_episode_title')
        elif meta.get('daily_episode_title'):
            episode_title = meta.get('daily_episode_title')
        else:
            episode_title = ""
        if meta.get('is_disc', "") == "BDMV":  # Disk
            video_codec = meta.get('video_codec', "")
            region = meta.get('region', "")
        elif meta.get('is_disc', "") == "DVD":
            region = meta.get('region', "")
            dvd_size = meta.get('dvd_size', "")
        else:
            video_codec = meta.get('video_codec', "")
            video_encode = meta.get('video_encode', "")
        edition = meta.get('edition', "")

        if meta['category'] == "TV":
            if meta['search_year'] != "":
                year = meta['year']
            else:
                year = ""
            if meta.get('manual_date'):
                # Ignore season and year for --daily flagged shows, just use manual date stored in episode_name
                season = ''
                episode = ''
        if meta.get('no_season', False) is True:
            season = ''
        if meta.get('no_year', False) is True:
            year = ''
        if meta.get('no_aka', False) is True:
            alt_title = ''
        if meta['debug']:
            console.log("[cyan]get_name cat/type")
            console.log(f"CATEGORY: {meta['category']}")
            console.log(f"TYPE: {meta['type']}")
            console.log("[cyan]get_name meta:")
            # console.log(meta)

        # YAY NAMING FUN
        if meta['category'] == "MOVIE":  # MOVIE SPECIFIC
            if type == "DISC":  # Disk
                if meta['is_disc'] == 'BDMV':
                    name = f"{title} {alt_title} {year} {three_d} {edition} {repack} {resolution} {region} {uhd} {source} {hdr} {video_codec} {audio}"
                    potential_missing = ['edition', 'region', 'distributor']
                elif meta['is_disc'] == 'DVD':
                    name = f"{title} {alt_title} {year} {edition} {repack} {source} {dvd_size} {audio}"
                    potential_missing = ['edition', 'distributor']
                elif meta['is_disc'] == 'HDDVD':
                    name = f"{title} {alt_title} {year} {edition} {repack} {resolution} {source} {video_codec} {audio}"
                    potential_missing = ['edition', 'region', 'distributor']
            elif type == "REMUX" and source in ("BluRay", "HDDVD"):  # BluRay/HDDVD Remux
                name = f"{title} {alt_title} {year} {three_d} {edition} {repack} {resolution} {uhd} {source} REMUX {hdr} {video_codec} {audio}"
                potential_missing = ['edition', 'description']
            elif type == "REMUX" and source in ("PAL DVD", "NTSC DVD", "DVD"):  # DVD Remux
                name = f"{title} {alt_title} {year} {edition} {repack} {source} REMUX  {audio}"
                potential_missing = ['edition', 'description']
            elif type == "ENCODE":  # Encode
                name = f"{title} {alt_title} {year} {edition} {repack} {resolution} {uhd} {source} {audio} {hdr} {video_encode}"
                potential_missing = ['edition', 'description']
            elif type == "WEBDL":  # WEB-DL
                name = f"{title} {alt_title} {year} {edition} {repack} {resolution} {uhd} {service} WEB-DL {audio} {hdr} {video_encode}"
                potential_missing = ['edition', 'service']
            elif type == "WEBRIP":  # WEBRip
                name = f"{title} {alt_title} {year} {edition} {repack} {resolution} {uhd} {service} WEBRip {audio} {hdr} {video_encode}"
                potential_missing = ['edition', 'service']
            elif type == "HDTV":  # HDTV
                name = f"{title} {alt_title} {year} {edition} {repack} {resolution} {source} {audio} {video_encode}"
                potential_missing = []
            elif type == "DVDRIP":
                name = f"{title} {alt_title} {year} {source} {video_encode} DVDRip {audio}"
                potential_missing = []
        elif meta['category'] == "TV":  # TV SPECIFIC
            if type == "DISC":  # Disk
                if meta['is_disc'] == 'BDMV':
                    name = f"{title} {year} {alt_title} {season}{episode} {three_d} {edition} {repack} {resolution} {region} {uhd} {source} {hdr} {video_codec} {audio}"
                    potential_missing = ['edition', 'region', 'distributor']
                if meta['is_disc'] == 'DVD':
                    name = f"{title} {alt_title} {season}{episode}{three_d} {edition} {repack} {source} {dvd_size} {audio}"
                    potential_missing = ['edition', 'distributor']
                elif meta['is_disc'] == 'HDDVD':
                    name = f"{title} {alt_title} {year} {edition} {repack} {resolution} {source} {video_codec} {audio}"
                    potential_missing = ['edition', 'region', 'distributor']
            elif type == "REMUX" and source in ("BluRay", "HDDVD"):  # BluRay Remux
                name = f"{title} {year} {alt_title} {season}{episode} {episode_title} {part} {three_d} {edition} {repack} {resolution} {uhd} {source} REMUX {hdr} {video_codec} {audio}"  # SOURCE
                potential_missing = ['edition', 'description']
            elif type == "REMUX" and source in ("PAL DVD", "NTSC DVD", "DVD"):  # DVD Remux
                name = f"{title} {year} {alt_title} {season}{episode} {episode_title} {part} {edition} {repack} {source} REMUX {audio}"  # SOURCE
                potential_missing = ['edition', 'description']
            elif type == "ENCODE":  # Encode
                name = f"{title} {year} {alt_title} {season}{episode} {episode_title} {part} {edition} {repack} {resolution} {uhd} {source} {audio} {hdr} {video_encode}"  # SOURCE
                potential_missing = ['edition', 'description']
            elif type == "WEBDL":  # WEB-DL
                name = f"{title} {year} {alt_title} {season}{episode} {episode_title} {part} {edition} {repack} {resolution} {uhd} {service} WEB-DL {audio} {hdr} {video_encode}"
                potential_missing = ['edition', 'service']
            elif type == "WEBRIP":  # WEBRip
                name = f"{title} {year} {alt_title} {season}{episode} {episode_title} {part} {edition} {repack} {resolution} {uhd} {service} WEBRip {audio} {hdr} {video_encode}"
                potential_missing = ['edition', 'service']
            elif type == "HDTV":  # HDTV
                name = f"{title} {year} {alt_title} {season}{episode} {episode_title} {part} {edition} {repack} {resolution} {source} {audio} {video_encode}"
                potential_missing = []
            elif type == "DVDRIP":
                name = f"{title} {alt_title} {season} {source} DVDRip {video_encode}"
                potential_missing = []

        try:
            name = ' '.join(name.split())
        except Exception:
            console.print("[bold red]Unable to generate name. Please re-run and correct any of the following args if needed.")
            console.print(f"--category [yellow]{meta['category']}")
            console.print(f"--type [yellow]{meta['type']}")
            console.print(f"--source [yellow]{meta['source']}")
            console.print("[bold green]If you specified type, try also specifying source")

            exit()
        name_notag = name
        name = name_notag + tag
        clean_name = await self.clean_filename(name)
        return name_notag, name, clean_name, potential_missing

=======
>>>>>>> 7711aee5
    async def stream_optimized(self, stream_opt):
        if stream_opt is True:
            stream = 1
        else:
            stream = 0
        return stream<|MERGE_RESOLUTION|>--- conflicted
+++ resolved
@@ -721,1040 +721,6 @@
         except Exception:
             return "TV"
 
-<<<<<<< HEAD
-    """
-    Determine if disc and if so, get bdinfo
-    """
-    async def get_disc(self, meta):
-        is_disc = None
-        videoloc = meta['path']
-        bdinfo = None
-        bd_summary = None  # noqa: F841
-        discs = []
-        parse = DiscParse()
-        for path, directories, files in sorted(os.walk(meta['path'])):
-            for each in directories:
-                if each.upper() == "BDMV":  # BDMVs
-                    is_disc = "BDMV"
-                    disc = {
-                        'path': f"{path}/{each}",
-                        'name': os.path.basename(path),
-                        'type': 'BDMV',
-                        'summary': "",
-                        'bdinfo': ""
-                    }
-                    discs.append(disc)
-                elif each == "VIDEO_TS":  # DVDs
-                    is_disc = "DVD"
-                    disc = {
-                        'path': f"{path}/{each}",
-                        'name': os.path.basename(path),
-                        'type': 'DVD',
-                        'vob_mi': '',
-                        'ifo_mi': '',
-                        'main_set': [],
-                        'size': ""
-                    }
-                    discs.append(disc)
-                elif each == "HVDVD_TS":
-                    is_disc = "HDDVD"
-                    disc = {
-                        'path': f"{path}/{each}",
-                        'name': os.path.basename(path),
-                        'type': 'HDDVD',
-                        'evo_mi': '',
-                        'largest_evo': ""
-                    }
-                    discs.append(disc)
-        if is_disc == "BDMV":
-            if meta.get('edit', False) is False:
-                discs, bdinfo = await parse.get_bdinfo(meta, discs, meta['uuid'], meta['base_dir'], meta.get('discs', []))
-            else:
-                discs, bdinfo = await parse.get_bdinfo(meta, meta['discs'], meta['uuid'], meta['base_dir'], meta['discs'])
-        elif is_disc == "DVD":
-            discs = await parse.get_dvdinfo(discs, base_dir=meta['base_dir'])
-            export = open(f"{meta['base_dir']}/tmp/{meta['uuid']}/MEDIAINFO.txt", 'w', newline="", encoding='utf-8')
-            export.write(discs[0]['ifo_mi'])
-            export.close()
-            export_clean = open(f"{meta['base_dir']}/tmp/{meta['uuid']}/MEDIAINFO_CLEANPATH.txt", 'w', newline="", encoding='utf-8')
-            export_clean.write(discs[0]['ifo_mi'])
-            export_clean.close()
-        elif is_disc == "HDDVD":
-            discs = await parse.get_hddvd_info(discs, meta)
-            export = open(f"{meta['base_dir']}/tmp/{meta['uuid']}/MEDIAINFO.txt", 'w', newline="", encoding='utf-8')
-            export.write(discs[0]['evo_mi'])
-            export.close()
-        discs = sorted(discs, key=lambda d: d['name'])
-        return is_disc, videoloc, bdinfo, discs
-
-    """
-    Get video files
-
-    """
-    async def get_video(self, videoloc, mode):
-        filelist = []
-        videoloc = os.path.abspath(videoloc)
-        if os.path.isdir(videoloc):
-            globlist = glob.glob1(videoloc, "*.mkv") + glob.glob1(videoloc, "*.mp4") + glob.glob1(videoloc, "*.ts")
-            for file in globlist:
-                if not file.lower().endswith('sample.mkv') or "!sample" in file.lower():
-                    filelist.append(os.path.abspath(f"{videoloc}{os.sep}{file}"))
-            try:
-                video = sorted(filelist)[0]
-            except IndexError:
-                console.print("[bold red]No Video files found")
-                if mode == 'cli':
-                    exit()
-        else:
-            video = videoloc
-            filelist.append(videoloc)
-        filelist = sorted(filelist)
-        return video, filelist
-
-    """
-    Get Resolution
-    """
-
-    async def get_resolution(self, guess, folder_id, base_dir):
-        with open(f'{base_dir}/tmp/{folder_id}/MediaInfo.json', 'r', encoding='utf-8') as f:
-            mi = json.load(f)
-            try:
-                width = mi['media']['track'][1]['Width']
-                height = mi['media']['track'][1]['Height']
-            except Exception:
-                width = 0
-                height = 0
-            framerate = mi['media']['track'][1].get('FrameRate', '')
-            try:
-                scan = mi['media']['track'][1]['ScanType']
-            except Exception:
-                scan = "Progressive"
-            if scan == "Progressive":
-                scan = "p"
-            elif scan == "Interlaced":
-                scan = 'i'
-            elif framerate == "25.000":
-                scan = "p"
-            else:
-                # Fallback using regex on meta['uuid'] - mainly for HUNO fun and games.
-                match = re.search(r'\b(1080p|720p|2160p)\b', folder_id, re.IGNORECASE)
-                if match:
-                    scan = "p"  # Assume progressive based on common resolution markers
-                else:
-                    scan = "i"  # Default to interlaced if no indicators are found
-            width_list = [3840, 2560, 1920, 1280, 1024, 960, 854, 720, 15360, 7680, 0]
-            height_list = [2160, 1440, 1080, 720, 576, 540, 480, 8640, 4320, 0]
-            width = await self.closest(width_list, int(width))
-            actual_height = int(height)
-            height = await self.closest(height_list, int(height))
-            res = f"{width}x{height}{scan}"
-            resolution = await mi_resolution(res, guess, width, scan, height, actual_height)
-        return resolution
-
-    async def closest(self, lst, K):
-        # Get closest, but not over
-        lst = sorted(lst)
-        mi_input = K
-        res = 0
-        for each in lst:
-            if mi_input > each:
-                pass
-            else:
-                res = each
-                break
-        return res
-
-        # return lst[min(range(len(lst)), key = lambda i: abs(lst[i]-K))]
-
-    async def is_sd(self, resolution):
-        if resolution in ("480i", "480p", "576i", "576p", "540p"):
-            sd = 1
-        else:
-            sd = 0
-        return sd
-
-    """
-    Is a scene release?
-    """
-    async def is_scene(self, video, meta, imdb=None, lower=False):
-        scene = False
-        base = os.path.basename(video)
-        match = re.match(r"^(.+)\.[a-zA-Z0-9]{3}$", os.path.basename(video))
-
-        if match and (not meta['is_disc'] or meta['keep_folder']):
-            base = match.group(1)
-            is_all_lowercase = base.islower()
-        base = urllib.parse.quote(base)
-        if 'scene' not in meta and not lower:
-            url = f"https://api.srrdb.com/v1/search/r:{base}"
-            if meta['debug']:
-                console.print("Using SRRDB url", url)
-            try:
-                response = requests.get(url, timeout=30)
-                response_json = response.json()
-                if meta['debug']:
-                    console.print(response_json)
-
-                if int(response_json.get('resultsCount', 0)) > 0:
-                    first_result = response_json['results'][0]
-                    meta['scene_name'] = first_result['release']
-                    video = f"{first_result['release']}.mkv"
-                    scene = True
-                    if scene and meta.get('isdir', False) and meta.get('queue') is not None:
-                        meta['keep_folder'] = True
-                    if is_all_lowercase and not meta.get('tag'):
-                        meta['tag'] = await self.get_tag(meta['scene_name'], meta)
-
-                    # NFO Download Handling
-                    if not meta.get('nfo'):
-                        if first_result.get("hasNFO") == "yes":
-                            try:
-                                release = first_result['release']
-                                release_lower = release.lower()
-                                nfo_url = f"https://www.srrdb.com/download/file/{release}/{release_lower}.nfo"
-
-                                # Define path and create directory
-                                save_path = os.path.join(meta['base_dir'], 'tmp', meta['uuid'])
-                                os.makedirs(save_path, exist_ok=True)
-                                nfo_file_path = os.path.join(save_path, f"{release_lower}.nfo")
-
-                                # Download the NFO file
-                                nfo_response = requests.get(nfo_url, timeout=30)
-                                if nfo_response.status_code == 200:
-                                    with open(nfo_file_path, 'wb') as f:
-                                        f.write(nfo_response.content)
-                                        meta['nfo'] = True
-                                        meta['auto_nfo'] = True
-                                    console.print(f"[green]NFO downloaded to {nfo_file_path}")
-                                else:
-                                    console.print("[yellow]NFO file not available for download.")
-                            except Exception as e:
-                                console.print("[yellow]Failed to download NFO file:", e)
-
-                    # IMDb Handling
-                    try:
-                        imdb_response = requests.get(f"https://api.srrdb.com/v1/imdb/{base}", timeout=10)
-
-                        if imdb_response.status_code == 200:
-                            imdb_json = imdb_response.json()
-                            if meta['debug']:
-                                console.print(f"imdb_json: {imdb_json}")
-
-                            if imdb_json.get('releases') and len(imdb_json['releases']) > 0 and imdb == 0:
-                                imdb_str = None
-                                first_release = imdb_json['releases'][0]
-
-                                if 'imdb' in first_release:
-                                    imdb_str = first_release['imdb']
-                                elif 'imdbId' in first_release:
-                                    imdb_str = first_release['imdbId']
-                                elif 'imdbid' in first_release:
-                                    imdb_str = first_release['imdbid']
-
-                                if imdb_str:
-                                    imdb_str = str(imdb_str).lstrip('tT')  # Strip 'tt' or 'TT'
-                                    imdb = int(imdb_str) if imdb_str.isdigit() else 0
-
-                                first_release_name = imdb_json['releases'][0].get('title', imdb_json.get('query', ['Unknown release'])[0] if isinstance(imdb_json.get('query'), list) else 'Unknown release')
-                                console.print(f"[green]SRRDB: Matched to {first_release_name}")
-                        else:
-                            console.print(f"[yellow]SRRDB API request failed with status: {imdb_response.status_code}")
-
-                    except requests.RequestException as e:
-                        console.print(f"[yellow]Failed to fetch IMDb information: {e}")
-                    except (KeyError, IndexError, ValueError) as e:
-                        console.print(f"[yellow]Error processing IMDb data: {e}")
-                    except Exception as e:
-                        console.print(f"[yellow]Unexpected error during IMDb lookup: {e}")
-
-                else:
-                    console.print("[yellow]SRRDB: No match found")
-
-            except Exception as e:
-                console.print(f"[yellow]SRRDB: No match found, or request has timed out: {e}")
-
-        elif not scene and lower:
-            release_name = None
-            name = meta.get('filename', None).replace(" ", ".")
-            tag = meta.get('tag', None).replace("-", "")
-            url = f"https://api.srrdb.com/v1/search/start:{name}/group:{tag}"
-            if meta['debug']:
-                console.print("Using SRRDB url", url)
-
-            try:
-                response = requests.get(url, timeout=10)
-                response_json = response.json()
-
-                if int(response_json.get('resultsCount', 0)) > 0:
-                    first_result = response_json['results'][0]
-                    imdb_str = first_result['imdbId']
-                    if imdb_str and imdb_str == str(meta.get('imdb_id')).zfill(7) and meta.get('imdb_id') != 0:
-                        meta['scene'] = True
-                        release_name = first_result['release']
-
-                        # NFO Download Handling
-                        if not meta.get('nfo'):
-                            if first_result.get("hasNFO") == "yes":
-                                try:
-                                    release = first_result['release']
-                                    release_lower = release.lower()
-                                    nfo_url = f"https://www.srrdb.com/download/file/{release}/{base}.nfo"
-
-                                    # Define path and create directory
-                                    save_path = os.path.join(meta['base_dir'], 'tmp', meta['uuid'])
-                                    os.makedirs(save_path, exist_ok=True)
-                                    nfo_file_path = os.path.join(save_path, f"{release_lower}.nfo")
-
-                                    # Download the NFO file
-                                    nfo_response = requests.get(nfo_url, timeout=30)
-                                    if nfo_response.status_code == 200:
-                                        with open(nfo_file_path, 'wb') as f:
-                                            f.write(nfo_response.content)
-                                            meta['nfo'] = True
-                                            meta['auto_nfo'] = True
-                                        console.print(f"[green]NFO downloaded to {nfo_file_path}")
-                                    else:
-                                        console.print("[yellow]NFO file not available for download.")
-                                except Exception as e:
-                                    console.print("[yellow]Failed to download NFO file:", e)
-
-                    return release_name
-
-            except Exception as e:
-                console.print(f"[yellow]SRRDB search failed: {e}")
-                return None
-
-        return video, scene, imdb
-
-    """
-    Get type and category
-    """
-
-    async def get_type(self, video, scene, is_disc, meta):
-        if meta.get('manual_type'):
-            type = meta.get('manual_type')
-        else:
-            filename = os.path.basename(video).lower()
-            if "remux" in filename:
-                type = "REMUX"
-            elif any(word in filename for word in [" web ", ".web.", "web-dl", "webdl"]):
-                type = "WEBDL"
-            elif "webrip" in filename:
-                type = "WEBRIP"
-            # elif scene == True:
-                # type = "ENCODE"
-            elif "hdtv" in filename:
-                type = "HDTV"
-            elif is_disc is not None:
-                type = "DISC"
-            elif "dvdrip" in filename:
-                type = "DVDRIP"
-                # exit()
-            else:
-                type = "ENCODE"
-        return type
-
-    """
-    Mediainfo/Bdinfo > meta
-    """
-    async def get_audio_v2(self, mi, meta, bdinfo):
-        extra = dual = ""
-        has_commentary = False
-
-        # Get formats
-        if bdinfo is not None:  # Disks
-            format_settings = ""
-            format = bdinfo.get('audio', [{}])[0].get('codec', '')
-            commercial = format
-            additional = bdinfo.get('audio', [{}])[0].get('atmos_why_you_be_like_this', '')
-
-            # Channels
-            chan = bdinfo.get('audio', [{}])[0].get('channels', '')
-        else:
-            track_num = 2
-            tracks = mi.get('media', {}).get('track', [])
-
-            # Handle HD-DVD case
-            if meta.get('is_disc') == "HDDVD":
-                # Look for the first audio track
-                for i, t in enumerate(tracks):
-                    if t.get('@type') == "Audio":
-                        track_num = i
-                        break
-            else:
-                for i, t in enumerate(tracks):
-                    if t.get('@type') != "Audio":
-                        continue
-                    if t.get('Language', '') == meta.get('original_language', '') and "commentary" not in (t.get('Title') or '').lower():
-                        track_num = i
-                        break
-
-            track = tracks[track_num] if len(tracks) > track_num else {}
-            format = track.get('Format', '')
-            commercial = track.get('Format_Commercial', '') or track.get('Format_Commercial_IfAny', '')
-
-            if track.get('Language', '') == "zxx":
-                meta['silent'] = True
-
-            additional = track.get('Format_AdditionalFeatures', '')
-
-            format_settings = track.get('Format_Settings', '')
-            if not isinstance(format_settings, str):
-                format_settings = ""
-            if format_settings in ['Explicit']:
-                format_settings = ""
-            format_profile = track.get('Format_Profile', '')
-            # Channels
-            channels = track.get('Channels_Original', track.get('Channels'))
-            if not str(channels).isnumeric():
-                channels = track.get('Channels')
-            try:
-                channel_layout = track.get('ChannelLayout', '') or track.get('ChannelLayout_Original', '') or track.get('ChannelPositions', '')
-            except Exception:
-                channel_layout = ''
-
-            if channel_layout and "LFE" in channel_layout:
-                chan = f"{int(channels) - 1}.1"
-            elif channel_layout == "":
-                if int(channels) <= 2:
-                    chan = f"{int(channels)}.0"
-                else:
-                    chan = f"{int(channels) - 1}.1"
-            else:
-                chan = f"{channels}.0"
-
-            if meta.get('dual_audio', False):
-                dual = "Dual-Audio"
-            else:
-                if not meta.get('original_language', '').startswith('en'):
-                    eng, orig = False, False
-                    try:
-                        for t in mi['media']['track']:
-                            if t.get('@type') != "Audio":
-                                continue
-
-                            audio_language = t.get('Language', '')
-
-                            if isinstance(audio_language, str):
-                                if audio_language.startswith("en") and "commentary" not in (t.get('Title') or '').lower():
-                                    eng = True
-
-                                if not audio_language.startswith("en") and audio_language.startswith(meta.get('original_language')) and "commentary" not in (t.get('Title') or '').lower():
-                                    orig = True
-
-                                variants = ['zh', 'cn', 'cmn', 'no', 'nb']
-                                if any(audio_language.startswith(var) for var in variants) and any(meta.get('original_language').startswith(var) for var in variants):
-                                    orig = True
-
-                            if isinstance(audio_language, str) and audio_language and audio_language != meta.get('original_language') and not audio_language.startswith("en"):
-                                audio_language = "und" if audio_language == "" else audio_language
-                                console.print(f"[bold red]This release has a(n) {audio_language} audio track, and may be considered bloated")
-                                time.sleep(5)
-
-                        if eng and orig:
-                            dual = "Dual-Audio"
-                        elif eng and not orig and meta.get('original_language') not in ['zxx', 'xx', None] and not meta.get('no_dub', False):
-                            dual = "Dubbed"
-                    except Exception:
-                        console.print(traceback.format_exc())
-                        pass
-
-            for t in tracks:
-                if t.get('@type') != "Audio":
-                    continue
-
-                if "commentary" in (t.get('Title') or '').lower():
-                    has_commentary = True
-
-        # Convert commercial name to naming conventions
-        audio = {
-            "DTS": "DTS",
-            "AAC": "AAC",
-            "AAC LC": "AAC",
-            "AC-3": "DD",
-            "E-AC-3": "DD+",
-            "A_EAC3": "DD+",
-            "Enhanced AC-3": "DD+",
-            "MLP FBA": "TrueHD",
-            "FLAC": "FLAC",
-            "Opus": "Opus",
-            "Vorbis": "VORBIS",
-            "PCM": "LPCM",
-            "LPCM Audio": "LPCM",
-            "Dolby Digital Audio": "DD",
-            "Dolby Digital Plus Audio": "DD+",
-            "Dolby Digital Plus": "DD+",
-            "Dolby TrueHD Audio": "TrueHD",
-            "DTS Audio": "DTS",
-            "DTS-HD Master Audio": "DTS-HD MA",
-            "DTS-HD High-Res Audio": "DTS-HD HRA",
-            "DTS:X Master Audio": "DTS:X"
-        }
-        audio_extra = {
-            "XLL": "-HD MA",
-            "XLL X": ":X",
-            "ES": "-ES",
-        }
-        format_extra = {
-            "JOC": " Atmos",
-            "16-ch": " Atmos",
-            "Atmos Audio": " Atmos",
-        }
-        format_settings_extra = {
-            "Dolby Surround EX": "EX"
-        }
-
-        commercial_names = {
-            "Dolby Digital": "DD",
-            "Dolby Digital Plus": "DD+",
-            "Dolby TrueHD": "TrueHD",
-            "DTS-ES": "DTS-ES",
-            "DTS-HD High": "DTS-HD HRA",
-            "Free Lossless Audio Codec": "FLAC",
-            "DTS-HD Master Audio": "DTS-HD MA"
-        }
-
-        search_format = True
-
-        if isinstance(additional, dict):
-            additional = ""  # Set empty string if additional is a dictionary
-
-        if commercial:
-            for key, value in commercial_names.items():
-                if key in commercial:
-                    codec = value
-                    search_format = False
-                if "Atmos" in commercial or format_extra.get(additional, "") == " Atmos":
-                    extra = " Atmos"
-
-        if search_format:
-            codec = audio.get(format, "") + audio_extra.get(additional, "")
-            extra = format_extra.get(additional, "")
-
-        format_settings = format_settings_extra.get(format_settings, "")
-        if format_settings == "EX" and chan == "5.1":
-            format_settings = "EX"
-        else:
-            format_settings = ""
-
-        if codec == "":
-            codec = format
-
-        if format.startswith("DTS"):
-            if additional and additional.endswith("X"):
-                codec = "DTS:X"
-                chan = f"{int(channels) - 1}.1"
-
-        if format == "MPEG Audio":
-            if format_profile == "Layer 2":
-                codec = "MP2"
-            else:
-                codec = track.get('CodecID_Hint', '')
-
-        if codec == "DD" and chan == "7.1":
-            console.print("[warning] Detected codec is DD but channel count is 7.1, correcting to DD+")
-            codec = "DD+"
-
-        audio = f"{dual} {codec or ''} {format_settings or ''} {chan or ''}{extra or ''}"
-        audio = ' '.join(audio.split())
-        return audio, chan, has_commentary
-
-    async def is_3d(self, mi, bdinfo):
-        if bdinfo is not None:
-            if bdinfo['video'][0]['3d'] != "":
-                return "3D"
-            else:
-                return ""
-        else:
-            return ""
-
-    async def get_tag(self, video, meta):
-        # Using regex from cross-seed (https://github.com/cross-seed/cross-seed/tree/master?tab=Apache-2.0-1-ov-file)
-        release_group = None
-        basename = os.path.basename(video)
-
-        # Try specialized regex patterns first
-        if meta.get('anime', False):
-            # Anime pattern: [Group] at the beginning
-            basename_stripped = os.path.splitext(basename)[0]
-            anime_match = re.search(r'^\s*\[(.+?)\]', basename_stripped)
-            if anime_match:
-                release_group = anime_match.group(1)
-                if meta['debug']:
-                    console.print(f"Anime regex match: {release_group}")
-        else:
-            if not meta.get('is_disc') == "BDMV":
-                # Non-anime pattern: group at the end after last hyphen, avoiding resolutions and numbers
-                basename_stripped = os.path.splitext(basename)[0]
-                non_anime_match = re.search(r'(?<=-)((?:\W|\b)(?!(?:\d{3,4}[ip]))(?!\d+\b)(?:\W|\b)([\w .]+?))(?:\[.+\])?(?:\))?(?:\s\[.+\])?$', basename_stripped)
-                if non_anime_match:
-                    release_group = non_anime_match.group(1).strip()
-                    if meta['debug']:
-                        console.print(f"Non-anime regex match: {release_group}")
-
-        # If regex patterns didn't work, fall back to guessit
-        if not release_group:
-            try:
-                parsed = guessit(video)
-                release_group = parsed.get('release_group')
-                if meta['debug']:
-                    console.print(f"Guessit match: {release_group}")
-
-            except Exception as e:
-                console.print(f"Error while parsing group tag: {e}")
-                release_group = None
-
-        # BDMV validation
-        if meta['is_disc'] == "BDMV" and release_group:
-            if f"-{release_group}" not in video:
-                release_group = None
-
-        # Format the tag
-        tag = f"-{release_group}" if release_group else ""
-
-        # Clean up any tags that are just a hyphen
-        if tag == "-":
-            tag = ""
-
-        # Remove generic "no group" tags
-        if tag and tag[1:].lower() in ["nogroup", "nogrp", "hd.ma.5.1"]:
-            tag = ""
-
-        return tag
-
-    async def get_source(self, type, video, path, is_disc, meta, folder_id, base_dir):
-        if not meta.get('is_disc') == "BDMV":
-            try:
-                with open(f'{base_dir}/tmp/{folder_id}/MediaInfo.json', 'r', encoding='utf-8') as f:
-                    mi = json.load(f)
-            except Exception:
-                if meta['debug']:
-                    console.print("No mediainfo.json")
-        try:
-            if meta.get('manual_source', None):
-                source = meta['manual_source']
-            else:
-                try:
-                    source = guessit(video)['source']
-                except Exception:
-                    try:
-                        source = guessit(path)['source']
-                    except Exception:
-                        source = "BluRay"
-            if source in ("Blu-ray", "Ultra HD Blu-ray", "BluRay", "BR") or is_disc == "BDMV":
-                if type == "DISC":
-                    source = "Blu-ray"
-                elif type in ('ENCODE', 'REMUX'):
-                    source = "BluRay"
-            if is_disc == "DVD" or source in ("DVD", "dvd"):
-                try:
-                    if is_disc == "DVD":
-                        mediainfo = MediaInfo.parse(f"{meta['discs'][0]['path']}/VTS_{meta['discs'][0]['main_set'][0][:2]}_0.IFO")
-                    else:
-                        mediainfo = MediaInfo.parse(video)
-                    for track in mediainfo.tracks:
-                        if track.track_type == "Video":
-                            system = track.standard
-                    if system not in ("PAL", "NTSC"):
-                        raise WeirdSystem  # noqa: F405
-                except Exception:
-                    try:
-                        other = guessit(video)['other']
-                        if "PAL" in other:
-                            system = "PAL"
-                        elif "NTSC" in other:
-                            system = "NTSC"
-                    except Exception:
-                        system = ""
-                    if system == "" or system is None:
-                        try:
-                            framerate = mi['media']['track'][1].get('FrameRate', '')
-                            if '25' in framerate or '50' in framerate:
-                                system = "PAL"
-                            elif framerate:
-                                system = "NTSC"
-                            else:
-                                system = ""
-                        except Exception:
-                            system = ""
-                finally:
-                    if system is None:
-                        system = ""
-                    if type == "REMUX":
-                        system = f"{system} DVD".strip()
-                    source = system
-            if source in ("Web", "WEB"):
-                if type == "ENCODE":
-                    type = "WEBRIP"
-            if source in ("HD-DVD", "HD DVD", "HDDVD"):
-                if is_disc == "HDDVD":
-                    source = "HD DVD"
-                if type in ("ENCODE", "REMUX"):
-                    source = "HDDVD"
-            if type in ("WEBDL", 'WEBRIP'):
-                source = "Web"
-            if source == "Ultra HDTV":
-                source = "UHDTV"
-        except Exception:
-            console.print(traceback.format_exc())
-            source = "BluRay"
-
-        return source, type
-
-    async def get_uhd(self, type, guess, resolution, path):
-        try:
-            source = guess['Source']
-            other = guess['Other']
-        except Exception:
-            source = ""
-            other = ""
-        uhd = ""
-        if source == 'Blu-ray' and other == "Ultra HD" or source == "Ultra HD Blu-ray":
-            uhd = "UHD"
-        elif "UHD" in path:
-            uhd = "UHD"
-        elif type in ("DISC", "REMUX", "ENCODE", "WEBRIP"):
-            uhd = ""
-
-        if type in ("DISC", "REMUX", "ENCODE") and resolution == "2160p":
-            uhd = "UHD"
-
-        return uhd
-
-    async def get_hdr(self, mi, bdinfo):
-        hdr = ""
-        dv = ""
-        if bdinfo is not None:  # Disks
-            hdr_mi = bdinfo['video'][0]['hdr_dv']
-            if "HDR10+" in hdr_mi:
-                hdr = "HDR10+"
-            elif hdr_mi == "HDR10":
-                hdr = "HDR"
-            try:
-                if bdinfo['video'][1]['hdr_dv'] == "Dolby Vision":
-                    dv = "DV"
-            except Exception:
-                pass
-        else:
-            video_track = mi['media']['track'][1]
-            try:
-                hdr_mi = video_track['colour_primaries']
-                if hdr_mi in ("BT.2020", "REC.2020"):
-                    hdr = ""
-                    hdr_fields = [
-                        video_track.get('HDR_Format_Compatibility', ''),
-                        video_track.get('HDR_Format_String', ''),
-                        video_track.get('HDR_Format', '')
-                    ]
-                    hdr_format_string = next((v for v in hdr_fields if isinstance(v, str) and v.strip()), "")
-                    if "HDR10+" in hdr_format_string:
-                        hdr = "HDR10+"
-                    elif "HDR10" in hdr_format_string:
-                        hdr = "HDR"
-                    elif "SMPTE ST 2094 App 4" in hdr_format_string:
-                        hdr = "HDR"
-                    if hdr_format_string and "HLG" in hdr_format_string:
-                        hdr = f"{hdr} HLG"
-                    if hdr_format_string == "" and "PQ" in (video_track.get('transfer_characteristics'), video_track.get('transfer_characteristics_Original', None)):
-                        hdr = "PQ10"
-                    transfer_characteristics = video_track.get('transfer_characteristics_Original', None)
-                    if "HLG" in transfer_characteristics:
-                        hdr = "HLG"
-                    if hdr != "HLG" and "BT.2020 (10-bit)" in transfer_characteristics:
-                        hdr = "WCG"
-            except Exception:
-                pass
-
-            try:
-                if "Dolby Vision" in video_track.get('HDR_Format', '') or "Dolby Vision" in video_track.get('HDR_Format_String', ''):
-                    dv = "DV"
-            except Exception:
-                pass
-
-        hdr = f"{dv} {hdr}".strip()
-        return hdr
-
-    async def get_video_codec(self, bdinfo):
-        codecs = {
-            "MPEG-2 Video": "MPEG-2",
-            "MPEG-4 AVC Video": "AVC",
-            "MPEG-H HEVC Video": "HEVC",
-            "VC-1 Video": "VC-1"
-        }
-        codec = codecs.get(bdinfo['video'][0]['codec'], "")
-        return codec
-
-    async def get_video_encode(self, mi, type, bdinfo):
-        video_encode = ""
-        codec = ""
-        bit_depth = '0'
-        has_encode_settings = False
-        try:
-            format = mi['media']['track'][1]['Format']
-            format_profile = mi['media']['track'][1].get('Format_Profile', format)
-            if mi['media']['track'][1].get('Encoded_Library_Settings', None):
-                has_encode_settings = True
-            bit_depth = mi['media']['track'][1].get('BitDepth', '0')
-        except Exception:
-            format = bdinfo['video'][0]['codec']
-            format_profile = bdinfo['video'][0]['profile']
-        if type in ("ENCODE", "WEBRIP", "DVDRIP"):  # ENCODE or WEBRIP or DVDRIP
-            if format == 'AVC':
-                codec = 'x264'
-            elif format == 'HEVC':
-                codec = 'x265'
-            elif format == 'AV1':
-                codec = 'AV1'
-        elif type in ('WEBDL', 'HDTV'):  # WEB-DL
-            if format == 'AVC':
-                codec = 'H.264'
-            elif format == 'HEVC':
-                codec = 'H.265'
-            elif format == 'AV1':
-                codec = 'AV1'
-
-            if type == 'HDTV' and has_encode_settings is True:
-                codec = codec.replace('H.', 'x')
-        elif format == "VP9":
-            codec = "VP9"
-        elif format == "VC-1":
-            codec = "VC-1"
-        if format_profile == 'High 10':
-            profile = "Hi10P"
-        else:
-            profile = ""
-        video_encode = f"{profile} {codec}"
-        video_codec = format
-        if video_codec == "MPEG Video":
-            video_codec = f"MPEG-{mi['media']['track'][1].get('Format_Version')}"
-        return video_encode, video_codec, has_encode_settings, bit_depth
-
-    async def get_edition(self, video, bdinfo, filelist, manual_edition, meta):
-        if video.lower().startswith('dc'):
-            video = video.replace('dc', '', 1)
-
-        guess = guessit(video)
-        tag = guess.get('release_group', 'NOGROUP')
-        repack = ""
-        edition = ""
-
-        if bdinfo is not None:
-            try:
-                edition = guessit(bdinfo['label'])['edition']
-            except Exception as e:
-                if meta['debug']:
-                    print(f"BDInfo Edition Guess Error: {e}")
-                edition = ""
-        else:
-            try:
-                edition = guess.get('edition', "")
-            except Exception as e:
-                if meta['debug']:
-                    print(f"Video Edition Guess Error: {e}")
-                edition = ""
-
-        if isinstance(edition, list):
-            edition = " ".join(edition)
-
-        if len(filelist) == 1:
-            video = os.path.basename(video)
-
-        video = video.upper().replace('.', ' ').replace(tag.upper(), '').replace('-', '')
-
-        if "OPEN MATTE" in video:
-            edition = edition + " Open Matte"
-
-        if manual_edition:
-            if isinstance(manual_edition, list):
-                manual_edition = " ".join(manual_edition)
-            edition = str(manual_edition)
-        edition = edition.replace(",", " ")
-
-        # print(f"Edition After Manual Edition: {edition}")
-
-        if "REPACK" in (video or edition.upper()) or "V2" in video:
-            repack = "REPACK"
-        if "REPACK2" in (video or edition.upper()) or "V3" in video:
-            repack = "REPACK2"
-        if "REPACK3" in (video or edition.upper()) or "V4" in video:
-            repack = "REPACK3"
-        if "PROPER" in (video or edition.upper()):
-            repack = "PROPER"
-        if "PROPER2" in (video or edition.upper()):
-            repack = "PROPER2"
-        if "PROPER3" in (video or edition.upper()):
-            repack = "PROPER3"
-        if "RERIP" in (video or edition.upper()):
-            repack = "RERIP"
-
-        # print(f"Repack after Checks: {repack}")
-
-        # Only remove REPACK, RERIP, or PROPER from edition if they're not part of manual_edition
-        if not manual_edition or all(tag.lower() not in ['repack', 'repack2', 'repack3', 'proper', 'proper2', 'proper3', 'rerip'] for tag in manual_edition.strip().lower().split()):
-            edition = re.sub(r"(\bREPACK\d?\b|\bRERIP\b|\bPROPER\b)", "", edition, flags=re.IGNORECASE).strip()
-
-        if edition:
-            from src.region import get_distributor
-            distributors = await get_distributor(edition)
-
-            bad = ['internal', 'limited', 'retail']
-
-            if distributors:
-                bad.append(distributors.lower())
-                meta['distributor'] = distributors
-
-            if any(term.lower() in edition.lower() for term in bad):
-                edition = re.sub(r'\b(?:' + '|'.join(bad) + r')\b', '', edition, flags=re.IGNORECASE).strip()
-                # Clean up extra spaces
-                while '  ' in edition:
-                    edition = edition.replace('  ', ' ')
-            if edition != "":
-                console.print(f"Final Edition: {edition}")
-        return edition, repack
-
-    async def get_name(self, meta):
-        type = meta.get('type', "").upper()
-        title = meta.get('title', "")
-        alt_title = meta.get('aka', "")
-        year = meta.get('year', "")
-        if int(meta.get('manual_year')) > 0:
-            year = meta.get('manual_year')
-        resolution = meta.get('resolution', "")
-        if resolution == "OTHER":
-            resolution = ""
-        audio = meta.get('audio', "")
-        service = meta.get('service', "")
-        season = meta.get('season', "")
-        episode = meta.get('episode', "")
-        part = meta.get('part', "")
-        repack = meta.get('repack', "")
-        three_d = meta.get('3D', "")
-        tag = meta.get('tag', "")
-        source = meta.get('source', "")
-        uhd = meta.get('uhd', "")
-        hdr = meta.get('hdr', "")
-        if meta.get('manual_episode_title'):
-            episode_title = meta.get('manual_episode_title')
-        elif meta.get('daily_episode_title'):
-            episode_title = meta.get('daily_episode_title')
-        else:
-            episode_title = ""
-        if meta.get('is_disc', "") == "BDMV":  # Disk
-            video_codec = meta.get('video_codec', "")
-            region = meta.get('region', "")
-        elif meta.get('is_disc', "") == "DVD":
-            region = meta.get('region', "")
-            dvd_size = meta.get('dvd_size', "")
-        else:
-            video_codec = meta.get('video_codec', "")
-            video_encode = meta.get('video_encode', "")
-        edition = meta.get('edition', "")
-
-        if meta['category'] == "TV":
-            if meta['search_year'] != "":
-                year = meta['year']
-            else:
-                year = ""
-            if meta.get('manual_date'):
-                # Ignore season and year for --daily flagged shows, just use manual date stored in episode_name
-                season = ''
-                episode = ''
-        if meta.get('no_season', False) is True:
-            season = ''
-        if meta.get('no_year', False) is True:
-            year = ''
-        if meta.get('no_aka', False) is True:
-            alt_title = ''
-        if meta['debug']:
-            console.log("[cyan]get_name cat/type")
-            console.log(f"CATEGORY: {meta['category']}")
-            console.log(f"TYPE: {meta['type']}")
-            console.log("[cyan]get_name meta:")
-            # console.log(meta)
-
-        # YAY NAMING FUN
-        if meta['category'] == "MOVIE":  # MOVIE SPECIFIC
-            if type == "DISC":  # Disk
-                if meta['is_disc'] == 'BDMV':
-                    name = f"{title} {alt_title} {year} {three_d} {edition} {repack} {resolution} {region} {uhd} {source} {hdr} {video_codec} {audio}"
-                    potential_missing = ['edition', 'region', 'distributor']
-                elif meta['is_disc'] == 'DVD':
-                    name = f"{title} {alt_title} {year} {edition} {repack} {source} {dvd_size} {audio}"
-                    potential_missing = ['edition', 'distributor']
-                elif meta['is_disc'] == 'HDDVD':
-                    name = f"{title} {alt_title} {year} {edition} {repack} {resolution} {source} {video_codec} {audio}"
-                    potential_missing = ['edition', 'region', 'distributor']
-            elif type == "REMUX" and source in ("BluRay", "HDDVD"):  # BluRay/HDDVD Remux
-                name = f"{title} {alt_title} {year} {three_d} {edition} {repack} {resolution} {uhd} {source} REMUX {hdr} {video_codec} {audio}"
-                potential_missing = ['edition', 'description']
-            elif type == "REMUX" and source in ("PAL DVD", "NTSC DVD", "DVD"):  # DVD Remux
-                name = f"{title} {alt_title} {year} {edition} {repack} {source} REMUX  {audio}"
-                potential_missing = ['edition', 'description']
-            elif type == "ENCODE":  # Encode
-                name = f"{title} {alt_title} {year} {edition} {repack} {resolution} {uhd} {source} {audio} {hdr} {video_encode}"
-                potential_missing = ['edition', 'description']
-            elif type == "WEBDL":  # WEB-DL
-                name = f"{title} {alt_title} {year} {edition} {repack} {resolution} {uhd} {service} WEB-DL {audio} {hdr} {video_encode}"
-                potential_missing = ['edition', 'service']
-            elif type == "WEBRIP":  # WEBRip
-                name = f"{title} {alt_title} {year} {edition} {repack} {resolution} {uhd} {service} WEBRip {audio} {hdr} {video_encode}"
-                potential_missing = ['edition', 'service']
-            elif type == "HDTV":  # HDTV
-                name = f"{title} {alt_title} {year} {edition} {repack} {resolution} {source} {audio} {video_encode}"
-                potential_missing = []
-            elif type == "DVDRIP":
-                name = f"{title} {alt_title} {year} {source} {video_encode} DVDRip {audio}"
-                potential_missing = []
-        elif meta['category'] == "TV":  # TV SPECIFIC
-            if type == "DISC":  # Disk
-                if meta['is_disc'] == 'BDMV':
-                    name = f"{title} {year} {alt_title} {season}{episode} {three_d} {edition} {repack} {resolution} {region} {uhd} {source} {hdr} {video_codec} {audio}"
-                    potential_missing = ['edition', 'region', 'distributor']
-                if meta['is_disc'] == 'DVD':
-                    name = f"{title} {alt_title} {season}{episode}{three_d} {edition} {repack} {source} {dvd_size} {audio}"
-                    potential_missing = ['edition', 'distributor']
-                elif meta['is_disc'] == 'HDDVD':
-                    name = f"{title} {alt_title} {year} {edition} {repack} {resolution} {source} {video_codec} {audio}"
-                    potential_missing = ['edition', 'region', 'distributor']
-            elif type == "REMUX" and source in ("BluRay", "HDDVD"):  # BluRay Remux
-                name = f"{title} {year} {alt_title} {season}{episode} {episode_title} {part} {three_d} {edition} {repack} {resolution} {uhd} {source} REMUX {hdr} {video_codec} {audio}"  # SOURCE
-                potential_missing = ['edition', 'description']
-            elif type == "REMUX" and source in ("PAL DVD", "NTSC DVD", "DVD"):  # DVD Remux
-                name = f"{title} {year} {alt_title} {season}{episode} {episode_title} {part} {edition} {repack} {source} REMUX {audio}"  # SOURCE
-                potential_missing = ['edition', 'description']
-            elif type == "ENCODE":  # Encode
-                name = f"{title} {year} {alt_title} {season}{episode} {episode_title} {part} {edition} {repack} {resolution} {uhd} {source} {audio} {hdr} {video_encode}"  # SOURCE
-                potential_missing = ['edition', 'description']
-            elif type == "WEBDL":  # WEB-DL
-                name = f"{title} {year} {alt_title} {season}{episode} {episode_title} {part} {edition} {repack} {resolution} {uhd} {service} WEB-DL {audio} {hdr} {video_encode}"
-                potential_missing = ['edition', 'service']
-            elif type == "WEBRIP":  # WEBRip
-                name = f"{title} {year} {alt_title} {season}{episode} {episode_title} {part} {edition} {repack} {resolution} {uhd} {service} WEBRip {audio} {hdr} {video_encode}"
-                potential_missing = ['edition', 'service']
-            elif type == "HDTV":  # HDTV
-                name = f"{title} {year} {alt_title} {season}{episode} {episode_title} {part} {edition} {repack} {resolution} {source} {audio} {video_encode}"
-                potential_missing = []
-            elif type == "DVDRIP":
-                name = f"{title} {alt_title} {season} {source} DVDRip {video_encode}"
-                potential_missing = []
-
-        try:
-            name = ' '.join(name.split())
-        except Exception:
-            console.print("[bold red]Unable to generate name. Please re-run and correct any of the following args if needed.")
-            console.print(f"--category [yellow]{meta['category']}")
-            console.print(f"--type [yellow]{meta['type']}")
-            console.print(f"--source [yellow]{meta['source']}")
-            console.print("[bold green]If you specified type, try also specifying source")
-
-            exit()
-        name_notag = name
-        name = name_notag + tag
-        clean_name = await self.clean_filename(name)
-        return name_notag, name, clean_name, potential_missing
-
-=======
->>>>>>> 7711aee5
     async def stream_optimized(self, stream_opt):
         if stream_opt is True:
             stream = 1
