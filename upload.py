--- conflicted
+++ resolved
@@ -250,16 +250,14 @@
         #######  Upload to Trackers  #######  # noqa #F266
         ####################################
         common = COMMON(config=config)
-<<<<<<< HEAD
-        api_trackers = ['BLU', 'AITHER', 'STC', 'R4E', 'STT', 'RF', 'ACM', 'LCD', 'HUNO', 'SN', 'LT', 'NBL', 'ANT', 'JPTV', 'TDC', 'OE', 'BHDTV', 'RTF', 'OTW', 'FNP', 'CBR', 'UTP', 'AL', 'SHRI', 'LST', 'BHD', 'TL', 'TIK', 'PSS']
-=======
-        api_trackers = ['BLU', 'AITHER', 'STC', 'R4E', 'STT', 'RF', 'ACM', 'LCD', 'HUNO', 'SN', 'LT', 'NBL', 'ANT', 'JPTV', 'TDC', 'OE', 'BHDTV', 'RTF', 'OTW', 'FNP', 'CBR', 'UTP', 'AL', 'SHRI', 'LST', 'BHD', 'TL', 'PSS', 'ULCX']
->>>>>>> 2f42eb81
+        api_trackers = ['BLU', 'AITHER', 'STC', 'R4E', 'STT', 'RF', 'ACM', 'LCD', 'HUNO', 'SN', 'LT', 'NBL', 'ANT', 'JPTV', 'TDC', 'OE', 'BHDTV', 'RTF',
+                        'OTW', 'FNP', 'CBR', 'UTP', 'AL', 'SHRI', 'LST', 'BHD', 'TL', 'TIK', 'PSS', 'ULCX']
         http_trackers = ['HDB', 'TTG', 'FL', 'PTER', 'HDT', 'MTV']
         tracker_class_map = {
             'BLU': BLU, 'BHD': BHD, 'AITHER': AITHER, 'STC': STC, 'R4E': R4E, 'THR': THR, 'STT': STT, 'HP': HP, 'PTP': PTP, 'RF': RF, 'SN': SN, 'TIK': TIK,
             'ACM': ACM, 'HDB': HDB, 'LCD': LCD, 'TTG': TTG, 'LST': LST, 'HUNO': HUNO, 'FL': FL, 'LT': LT, 'NBL': NBL, 'ANT': ANT, 'PTER': PTER, 'JPTV': JPTV,
-            'TL': TL, 'TDC': TDC, 'HDT': HDT, 'MTV': MTV, 'OE': OE, 'BHDTV': BHDTV, 'RTF': RTF, 'OTW': OTW, 'FNP': FNP, 'CBR': CBR, 'UTP': UTP, 'AL': AL, 'SHRI': SHRI, 'PSS': PSS, 'ULCX': ULCX}
+            'TL': TL, 'TDC': TDC, 'HDT': HDT, 'MTV': MTV, 'OE': OE, 'BHDTV': BHDTV, 'RTF': RTF, 'OTW': OTW, 'FNP': FNP, 'CBR': CBR, 'UTP': UTP, 'AL': AL,
+            'SHRI': SHRI, 'PSS': PSS, 'ULCX': ULCX}
 
         tracker_capabilities = {
             'LST': {'mod_q': True, 'draft': True},
