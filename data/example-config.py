config = {
    "DEFAULT": {

        # ------ READ THIS ------
        # Any lines starting with the # symbol are commented and will not be used.
        # If you change any of these options, remove the #
        # -----------------------

        "tmdb_api": "tmdb_api key",
        "imgbb_api": "imgbb api key",
        "ptpimg_api": "ptpimg api key",
        "lensdump_api": "lensdump api key",
        "ptscreens_api": "ptscreens api key",

        # Order of image hosts, and backup image hosts
        "img_host_1": "imgbb",
        "img_host_2": "ptpimg",
        "img_host_3": "imgbox",
        "img_host_4": "pixhost",
        "img_host_5": "lensdump",
        "img_host_6": "ptscreens",


        "screens": "6",
        # Enable lossless PNG Compression (True/False)
        "optimize_images": True,


        # The name of your default torrent client, set in the torrent client sections below
        "default_torrent_client": "Client1",

        # Play the bell sound effect when asking for confirmation
        "sfx_on_prompt": True,

    },

    "TRACKERS": {
        # Which trackers do you want to upload to?
<<<<<<< HEAD
        # Available tracker: BLU, BHD, AITHER, STC, STT, SN, THR, R4E, HP, ACM, PTP, LCD, LST, PTER, NBL, ANT, MTV, CBR, RTF, HUNO, BHDTV, LT, PTER, TL, TDC, HDT, OE, RF, OTW, FNP, UTP, AL, HDB, TIK
        # Remove the trackers from the default_trackers list that are not used, to save being asked everytime
        "default_trackers": "BLU, BHD, AITHER, STC, STT, SN, THR, R4E, HP, ACM, PTP, LCD, LST, PTER, NBL, ANT, MTV, CBR, RTF, HUNO, BHDTV, LT, PTER, TL, TDC, HDT, OE, RF, OTW, FNP, UTP, AL, HDB, TIK",
=======
        # Available tracker: BLU, BHD, AITHER, STC, STT, SN, THR, R4E, HP, ACM, PTP, LCD, LST, PTER, NBL, ANT, MTV, CBR, RTF, HUNO, BHDTV, LT, PTER, TL, TDC, HDT, OE, RF, OTW, FNP, UTP, AL, HDB, PSS
        # Remove the trackers from the default_trackers list that are not used, to save being asked everytime
        "default_trackers": "BLU, BHD, AITHER, STC, STT, SN, THR, R4E, HP, ACM, PTP, LCD, LST, PTER, NBL, ANT, MTV, CBR, RTF, HUNO, BHDTV, LT, PTER, TL, TDC, HDT, OE, RF, OTW, FNP, UTP, AL, HDB, PSS",
>>>>>>> dccd28c9

        "BLU": {
            "useAPI": False,  # Set to True if using BLU
            "api_key": "BLU api key",
            "announce_url": "https://blutopia.cc/announce/customannounceurl",
            # "anon" : False,
            # "modq" : False  ## Not working yet
        },
        "BHD": {
            "api_key": "BHD api key",
            "announce_url": "https://beyond-hd.me/announce/customannounceurl",
            "draft_default": "True",
            # "anon" : False
        },
        "BHDTV": {
            "api_key": "found under https://www.bit-hdtv.com/my.php",
            "announce_url": "https://trackerr.bit-hdtv.com/announce",
            # passkey found under https://www.bit-hdtv.com/my.php
            "my_announce_url": "https://trackerr.bit-hdtv.com/passkey/announce",
            # "anon" : "False"
        },
        "PTP": {
            "useAPI": False,  # Set to True if using PTP
            "add_web_source_to_desc": True,
            "ApiUser": "ptp api user",
            "ApiKey": 'ptp api key',
            "username": "",
            "password": "",
            "announce_url": ""
        },
        "AITHER": {
            "api_key": "AITHER api key",
            "announce_url": "https://aither.cc/announce/customannounceurl",
            # "anon" : False,
            # "modq" : False  ## Not working yet
        },
        "R4E": {
            "api_key": "R4E api key",
            "announce_url": "https://racing4everyone.eu/announce/customannounceurl",
            # "anon" : False
        },
        "HUNO": {
            "api_key": "HUNO api key",
            "announce_url": "https://hawke.uno/announce/customannounceurl",
            # "anon" : False
        },
        "MTV": {
            'api_key': 'get from security page',
            'username': '<USERNAME>',
            'password': '<PASSWORD>',
            'announce_url': "get from https://www.morethantv.me/upload.php",
            'anon': False,
            # 'otp_uri' : 'OTP URI, read the following for more information https://github.com/google/google-authenticator/wiki/Key-Uri-Format'
        },
        "STC": {
            "api_key": "STC",
            "announce_url": "https://skipthecommericals.xyz/announce/customannounceurl",
            # "anon" : False
        },
        "STT": {
            "api_key": "STC",
            "announce_url": "https://stt.xyz/announce/customannounceurl",
            # "anon" : False
        },
        "SN": {
            "api_key": "SN",
            "announce_url": "https://tracker.swarmazon.club:8443/<YOUR_PASSKEY>/announce",
        },
        "HP": {
            "api_key": "HP",
            "announce_url": "https://hidden-palace.net/announce/customannounceurl",
            # "anon" : False
        },
        "ACM": {
            "api_key": "ACM api key",
            "announce_url": "https://asiancinema.me/announce/customannounceurl",
            # "anon" : False,

            # FOR INTERNAL USE ONLY:
            # "internal" : True,
            # "internal_groups" : ["What", "Internal", "Groups", "Are", "You", "In"],
        },
        "NBL": {
            "api_key": "NBL api key",
            "announce_url": "https://nebulance.io/customannounceurl",
        },
        "ANT": {
            "api_key": "ANT api key",
            "announce_url": "https://anthelion.me/announce/customannounceurl",
            # "anon" : False
        },
        "THR": {
            "username": "username",
            "password": "password",
            "img_api": "get this from the forum post",
            "announce_url": "http://www.torrenthr.org/announce.php?passkey=yourpasskeyhere",
            "pronfo_api_key": "pronfo api key",
            "pronfo_theme": "pronfo theme code",
            "pronfo_rapi_id": "pronfo remote api id",
            # "anon" : False
        },
        "LCD": {
            "api_key": "LCD api key",
            "announce_url": "https://locadora.cc/announce/customannounceurl",
            # "anon" : False
        },
        "CBR": {
            "api_key": "CBR api key",
            "announce_url": "https://capybarabr.com/announce/customannounceurl",
            # "anon" : False
        },
        "LST": {
            "api_key": "LST api key",
            "announce_url": "https://lst.gg/announce/customannounceurl",
            # "anon" : False,
            # "modq" : False,
            # "draft" : False
        },
        "LT": {
            "api_key": "LT api key",
            "announce_url": "https://lat-team.com/announce/customannounceurl",
            # "anon" : False
        },
        "PTER": {
            "passkey": 'passkey',
            "img_rehost": False,
            "username": "",
            "password": "",
            "ptgen_api": "",
            "anon": True,
        },
        "TL": {
            "announce_key": "TL announce key",
        },
        "TDC": {
            "api_key": "TDC api key",
            "announce_url": "https://thedarkcommunity.cc/announce/customannounceurl",
            # "anon" : "False"
        },
        "HDT": {
            "username": "username",
            "password": "password",
            "my_announce_url": "https://hdts-announce.ru/announce.php?pid=<PASS_KEY/PID>",
            # "anon" : "False"
            "announce_url": "https://hdts-announce.ru/announce.php",  # DO NOT EDIT THIS LINE
        },
        "OE": {
            "api_key": "OE api key",
            "announce_url": "https://onlyencodes.cc/announce/customannounceurl",
            # "anon" : False
        },
        "RTF": {
            "username": "username",
            "password": "password",
            "api_key": 'get_it_by_running_/api/ login command from https://retroflix.club/api/doc',
            "announce_url": "get from upload page",
            # "tag": "RetroFlix, nd",
            "anon": True
        },
        "RF": {
            "api_key": "RF api key",
            "announce_url": "https://reelflix.xyz/announce/customannounceurl",
            # "anon" : False
        },
        "OTW": {
            "api_key": "OTW api key",
            "announce_url": "https://oldtoons.world/announce/customannounceurl",
            # "anon" : False
        },
        "FNP": {
            "api_key": "FNP api key",
            "announce_url": "https://fearnopeer.com/announce/customannounceurl",
            # "anon" : "False"
        },
        "UTP": {
            "api_key": "UTP api key",
            "announce_url": "https://UTP/announce/customannounceurl",
            # "anon" : False
        },
        "AL": {
            "api_key": "AL api key",
            "announce_url": "https://animelovers.club/announce/customannounceurl",
            # "anon" : False
        },
        "HDB": {
            "useAPI": True,
            "username": "HDB username",
            "passkey": "HDB passkey",
            "announce_url": "https://hdbits.org/announce/Custom_Announce_URL",
            "anon": False,
        },
        "SHRI": {
            "api_key": "SHRI api key",
            "announce_url": "https://shareisland.org/announce/customannounceurl",
            # "anon" : "False"
        },
<<<<<<< HEAD
        "TIK": {
            "useAPI": True,  # Set to True if using TIK
            "api_key": "",
            "announce_url": "https://cinematik.net/announce/",
            "anon": False,
            "modq": True,
=======
        "PSS": {
            "api_key": "PSS api key",
            "announce_url": "https://privatesilverscreen.cc/announce/customannounceurl",
            # "anon" : False
>>>>>>> dccd28c9
        },
        "MANUAL": {
            # Uncomment and replace link with filebrowser (https://github.com/filebrowser/filebrowser) link to the Upload-Assistant directory, this will link to your filebrowser instead of uploading to uguu.se
            # "filebrowser" : "https://domain.tld/filebrowser/files/Upload-Assistant/"
        },
    },

    # enable_search to True will automatically try and find a suitable hash to save having to rehash when creating torrents
    # Should use the qbit API, but will also use the torrent_storage_dir to find suitable hashes
    # If you find issue, use the "--debug" argument to print out some related details
    "TORRENT_CLIENTS": {
        # Name your torrent clients here, for example, this example is named "Client1" and is set as default_torrent_client above
        # All options relate to the webui, make sure you have the webui secured if it has WAN access
        # See https://github.com/Audionut/Upload-Assistant/wiki
        "Client1": {
            "torrent_client": "qbit",
            # "enable_search": True,
            "qbit_url": "http://127.0.0.1",
            "qbit_port": "8080",
            "qbit_user": "username",
            "qbit_pass": "password",
            # "torrent_storage_dir": "path/to/BT_backup folder"  ## use double-backslash on windows eg: "C:\\client\\backup"

            # Remote path mapping (docker/etc.) CASE SENSITIVE
            # "local_path": "/LocalPath",
            # "remote_path": "/RemotePath"
        },
        "qbit_sample": {
            "torrent_client": "qbit",
            "enable_search": True,
            "qbit_url": "http://127.0.0.1",
            "qbit_port": "8080",
            "qbit_user": "username",
            "qbit_pass": "password",
            # "torrent_storage_dir": "path/to/BT_backup folder"
            # "qbit_tag": "tag",
            # "qbit_cat": "category"

            # Content Layout for adding .torrents: "Original"(recommended)/"Subfolder"/"NoSubfolder"
            "content_layout": "Original"

            # Enable automatic torrent management if listed path(s) are present in the path
            # If using remote path mapping, use remote path
            # For using multiple paths, use a list ["path1", "path2"]
            # "automatic_management_paths" : ""
            # Remote path mapping (docker/etc.) CASE SENSITIVE
            # "local_path" : "E:\\downloads\\tv",
            # "remote_path" : "/remote/downloads/tv"

            # Set to False to skip verify certificate for HTTPS connections; for instance, if the connection is using a self-signed certificate.
            # "VERIFY_WEBUI_CERTIFICATE" : True
        },

        "rtorrent_sample": {
            "torrent_client": "rtorrent",
            "rtorrent_url": "https://user:password@server.host.tld:443/username/rutorrent/plugins/httprpc/action.php",
            # "torrent_storage_dir" : "path/to/session folder",
            # "rtorrent_label" : "Add this label to all uploads"

            # Remote path mapping (docker/etc.) CASE SENSITIVE
            # "local_path" : "/LocalPath",
            # "remote_path" : "/RemotePath"

        },
        "deluge_sample": {
            "torrent_client": "deluge",
            "deluge_url": "localhost",
            "deluge_port": "8080",
            "deluge_user": "username",
            "deluge_pass": "password",
            # "torrent_storage_dir" : "path/to/session folder",

            # Remote path mapping (docker/etc.) CASE SENSITIVE
            # "local_path" : "/LocalPath",
            # "remote_path" : "/RemotePath"
        },
        "watch_sample": {
            "torrent_client": "watch",
            "watch_folder": "/Path/To/Watch/Folder"
        },

    },

    "DISCORD": {
        "discord_bot_token": "discord bot token",
        "discord_bot_description": "L4G's Upload Assistant",
        "command_prefix": "!",
        "discord_channel_id": "discord channel id for use",
        "admin_id": "your discord user id",

        "search_dir": "Path/to/downloads/folder/   this is used for search",
        # Alternatively, search multiple folders:
        # "search_dir" : [
        #   "/downloads/dir1",
        #   "/data/dir2",
        # ]
        "discord_emojis": {
            "BLU": "💙",
            "BHD": "🎉",
            "AITHER": "🛫",
            "STC": "📺",
            "ACM": "🍙",
            "MANUAL": "📩",
            "UPLOAD": "✅",
            "CANCEL": "🚫"
        }
    }
}<|MERGE_RESOLUTION|>--- conflicted
+++ resolved
@@ -36,15 +36,9 @@
 
     "TRACKERS": {
         # Which trackers do you want to upload to?
-<<<<<<< HEAD
         # Available tracker: BLU, BHD, AITHER, STC, STT, SN, THR, R4E, HP, ACM, PTP, LCD, LST, PTER, NBL, ANT, MTV, CBR, RTF, HUNO, BHDTV, LT, PTER, TL, TDC, HDT, OE, RF, OTW, FNP, UTP, AL, HDB, TIK
         # Remove the trackers from the default_trackers list that are not used, to save being asked everytime
-        "default_trackers": "BLU, BHD, AITHER, STC, STT, SN, THR, R4E, HP, ACM, PTP, LCD, LST, PTER, NBL, ANT, MTV, CBR, RTF, HUNO, BHDTV, LT, PTER, TL, TDC, HDT, OE, RF, OTW, FNP, UTP, AL, HDB, TIK",
-=======
-        # Available tracker: BLU, BHD, AITHER, STC, STT, SN, THR, R4E, HP, ACM, PTP, LCD, LST, PTER, NBL, ANT, MTV, CBR, RTF, HUNO, BHDTV, LT, PTER, TL, TDC, HDT, OE, RF, OTW, FNP, UTP, AL, HDB, PSS
-        # Remove the trackers from the default_trackers list that are not used, to save being asked everytime
         "default_trackers": "BLU, BHD, AITHER, STC, STT, SN, THR, R4E, HP, ACM, PTP, LCD, LST, PTER, NBL, ANT, MTV, CBR, RTF, HUNO, BHDTV, LT, PTER, TL, TDC, HDT, OE, RF, OTW, FNP, UTP, AL, HDB, PSS",
->>>>>>> dccd28c9
 
         "BLU": {
             "useAPI": False,  # Set to True if using BLU
@@ -241,19 +235,17 @@
             "announce_url": "https://shareisland.org/announce/customannounceurl",
             # "anon" : "False"
         },
-<<<<<<< HEAD
         "TIK": {
             "useAPI": True,  # Set to True if using TIK
             "api_key": "",
             "announce_url": "https://cinematik.net/announce/",
             "anon": False,
             "modq": True,
-=======
+        },
         "PSS": {
             "api_key": "PSS api key",
             "announce_url": "https://privatesilverscreen.cc/announce/customannounceurl",
             # "anon" : False
->>>>>>> dccd28c9
         },
         "MANUAL": {
             # Uncomment and replace link with filebrowser (https://github.com/filebrowser/filebrowser) link to the Upload-Assistant directory, this will link to your filebrowser instead of uploading to uguu.se
