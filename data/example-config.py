config = {
    "DEFAULT" : {
    
        # ------ READ THIS ------
        # Any lines starting with the # symbol are commented and will not be used.
        # If you change any of these options, remove the #
        # -----------------------

        "tmdb_api" : "tmdb_api key",
        "imgbb_api" : "imgbb api key",
        "ptpimg_api" : "ptpimg api key",
        "lensdump_api" : "lensdump api key",

        # Order of image hosts, and backup image hosts
        "img_host_1": "imgbb",
        "img_host_2": "ptpimg",
        "img_host_3": "imgbox",
	    "img_host_4": "pixhost",
        "img_host_5": "lensdump",


        "screens" : "6",
        # Enable lossless PNG Compression (True/False)
        "optimize_images" : True,


        # The name of your default torrent client, set in the torrent client sections below
        "default_torrent_client" : "Client1",

        # Play the bell sound effect when asking for confirmation
        "sfx_on_prompt" : True,

    },

    "TRACKERS" : {
        # Which trackers do you want to upload to?
        "default_trackers" : "BLU, BHD, AITHER, STC, STT, SN, THR, R4E, HP, ACM, PTP, LCD, LST, PTER, NBL, ANT, MTV",

        "BLU" : {
            "useAPI" : False, # Set to True if using BLU
            "api_key" : "BLU api key",
            "announce_url" : "https://blutopia.cc/announce/customannounceurl",
            # "anon" : False
        },
        "BHD" : {
            "api_key" : "BHD api key",
            "announce_url" : "https://beyond-hd.me/announce/customannounceurl",
            "draft_default" : "True",
            # "anon" : False
        },
        "BHDTV": {
            "api_key": "found under https://www.bit-hdtv.com/my.php",
            "announce_url": "https://trackerr.bit-hdtv.com/announce",
            #passkey found under https://www.bit-hdtv.com/my.php
            "my_announce_url": "https://trackerr.bit-hdtv.com/passkey/announce",
            # "anon" : "False"
        },
        "PTP" : {
            "useAPI" : False, # Set to True if using PTP
            "add_web_source_to_desc" : True,
            "ApiUser" : "ptp api user",
            "ApiKey" : 'ptp api key',
            "username" : "",
            "password" : "",
            "announce_url" : ""
        },
        "AITHER" :{
            "api_key" : "AITHER api key",
            "announce_url" : "https://aither.cc/announce/customannounceurl",
            # "anon" : False
        },
        "R4E" :{
            "api_key" : "R4E api key",
            "announce_url" : "https://racing4everyone.eu/announce/customannounceurl",
            # "anon" : False
        },
        "HUNO" : {
            "api_key" : "HUNO api key",
            "announce_url" : "https://hawke.uno/announce/customannounceurl",
            # "anon" : False
        },
        "MTV": {
            'api_key' : 'get from security page',
            'username' : '<USERNAME>',
            'password' : '<PASSWORD>',
            'announce_url' : "get from https://www.morethantv.me/upload.php",
            'anon' : False,
            # 'otp_uri' : 'OTP URI, read the following for more information https://github.com/google/google-authenticator/wiki/Key-Uri-Format'
        },
        "STC" :{
            "api_key" : "STC",
            "announce_url" : "https://skipthecommericals.xyz/announce/customannounceurl",
            # "anon" : False
        },
        "STT" :{
            "api_key" : "STC",
            "announce_url" : "https://stt.xyz/announce/customannounceurl",
            # "anon" : False
        },
        "SN": {
            "api_key": "6Z1tMrXzcYpIeSdGZueQWqb3BowlS6YuIoZLHe3dvIqkSfY0Ws5SHx78oGSTazG0jQ1agduSqe07FPPE8sdWTg",
            "announce_url": "https://tracker.swarmazon.club:8443/<YOUR_PASSKEY>/announce",
        },
        "HP" :{
            "api_key" : "HP",
            "announce_url" : "https://hidden-palace.net/announce/customannounceurl",
            # "anon" : False
        },
        "ACM" :{
            "api_key" : "ACM api key",
            "announce_url" : "https://asiancinema.me/announce/customannounceurl",
            # "anon" : False,

            # FOR INTERNAL USE ONLY:
            # "internal" : True,
            # "internal_groups" : ["What", "Internal", "Groups", "Are", "You", "In"],
        },
        "NBL" : {
            "api_key" : "NBL api key",
            "announce_url" : "https://nebulance.io/customannounceurl",
        },
        "ANT" :{
            "api_key" : "ANT api key",
            "announce_url" : "https://anthelion.me/announce/customannounceurl",
            # "anon" : False
        },
        "THR" : {
            "username" : "username",
            "password" : "password",
            "img_api" : "get this from the forum post",
            "announce_url" : "http://www.torrenthr.org/announce.php?passkey=yourpasskeyhere",
            "pronfo_api_key" : "pronfo api key",
            "pronfo_theme" : "pronfo theme code",
            "pronfo_rapi_id" : "pronfo remote api id",
            # "anon" : False
        },
        "LCD" : {
            "api_key" : "LCD api key",
            "announce_url" : "https://locadora.cc/announce/customannounceurl",
            # "anon" : False
        },
        "LST" : {
            "api_key" : "LST api key",
            "announce_url" : "https://lst.gg/announce/customannounceurl",
            # "anon" : False
        },
        "LT" : {
            "api_key" : "LT api key",
            "announce_url" : "https://lat-team.com/announce/customannounceurl",
            # "anon" : False
        },
        "PTER" : {
            "passkey":'passkey',
            "img_rehost" : False,
            "username" : "",
            "password" : "",
            "ptgen_api": "",
            "anon": True,
        },
        "TL": {
            "announce_key": "TL announce key",
        },
        "TDC" :{
            "api_key" : "TDC api key",
            "announce_url" : "https://thedarkcommunity.cc/announce/customannounceurl",
            # "anon" : "False"
        },
        "HDT" : {
            "username" : "username",
            "password" : "password",
            "my_announce_url": "https://hdts-announce.ru/announce.php?pid=<PASS_KEY/PID>",
            # "anon" : "False"
            "announce_url" : "https://hdts-announce.ru/announce.php", #DO NOT EDIT THIS LINE
        },
        "OE" : {
            "api_key" : "OE api key",
            "announce_url" : "https://onlyencodes.cc/announce/customannounceurl",
            # "anon" : False
        },
        "RTF": {
	    "username" : "username",
            "password" : "password",
            "api_key": 'get_it_by_running_/api/ login command from https://retroflix.club/api/doc',
            "announce_url": "get from upload page",
            # "tag": "RetroFlix, nd",
            "anon": True
        },
        "RF" : {
            "api_key" : "RF api key",
            "announce_url" : "https://reelflix.xyz/announce/customannounceurl",
            # "anon" : False
        },
<<<<<<< HEAD
        "OTW" : {
            "api_key" : "OTW api key",
            "announce_url" : "https://oldtoons.world/announce/customannounceurl",
            # "anon" : False
=======
        "FNP" :{
            "api_key" : "FNP api key",
            "announce_url" : "https://fearnopeer.com/announce/customannounceurl",
            # "anon" : "False"
>>>>>>> 89ec42da
        },
        "MANUAL" : {
            # Uncomment and replace link with filebrowser (https://github.com/filebrowser/filebrowser) link to the Upload-Assistant directory, this will link to your filebrowser instead of uploading to uguu.se
            # "filebrowser" : "https://domain.tld/filebrowser/files/Upload-Assistant/"
        },
    },


    "TORRENT_CLIENTS" : {
        # Name your torrent clients here, for example, this example is named "Client1"
        "Client1" : {
            "torrent_client" : "qbit",
            "qbit_url" : "http://127.0.0.1",
            "qbit_port" : "8080",
            "qbit_user" : "username",
            "qbit_pass" : "password",

            # Remote path mapping (docker/etc.) CASE SENSITIVE
            # "local_path" : "/LocalPath",
            # "remote_path" : "/RemotePath"
        },
        "qbit_sample" : {
            "torrent_client" : "qbit",
            "enable_search" : True,
            "qbit_url" : "http://127.0.0.1",
            "qbit_port" : "8080",
            "qbit_user" : "username",
            "qbit_pass" : "password",
            # "torrent_storage_dir" : "path/to/BT_backup folder"
            # "qbit_tag" : "tag",
            # "qbit_cat" : "category"
            
            # Content Layout for adding .torrents: "Original"(recommended)/"Subfolder"/"NoSubfolder"
            "content_layout" : "Original"
            
            # Enable automatic torrent management if listed path(s) are present in the path
                # If using remote path mapping, use remote path
                # For using multiple paths, use a list ["path1", "path2"] 
            # "automatic_management_paths" : ""



            # Remote path mapping (docker/etc.) CASE SENSITIVE
            # "local_path" : "E:\\downloads\\tv",
            # "remote_path" : "/remote/downloads/tv"

            # Set to False to skip verify certificate for HTTPS connections; for instance, if the connection is using a self-signed certificate.
            # "VERIFY_WEBUI_CERTIFICATE" : True
        },

        "rtorrent_sample" : {
            "torrent_client" : "rtorrent",
            "rtorrent_url" : "https://user:password@server.host.tld:443/username/rutorrent/plugins/httprpc/action.php",
            # "torrent_storage_dir" : "path/to/session folder",
            # "rtorrent_label" : "Add this label to all uploads"

            # Remote path mapping (docker/etc.) CASE SENSITIVE
            # "local_path" : "/LocalPath",
            # "remote_path" : "/RemotePath"

        },
        "deluge_sample" : {
            "torrent_client" : "deluge",
            "deluge_url" : "localhost",
            "deluge_port" : "8080",
            "deluge_user" : "username",
            "deluge_pass" : "password",
            # "torrent_storage_dir" : "path/to/session folder",
            
            # Remote path mapping (docker/etc.) CASE SENSITIVE
            # "local_path" : "/LocalPath",
            # "remote_path" : "/RemotePath"
        },
        "watch_sample" : {
            "torrent_client" : "watch",
            "watch_folder" : "/Path/To/Watch/Folder"
        },

    },







    "DISCORD" :{
        "discord_bot_token" : "discord bot token",
        "discord_bot_description" : "L4G's Upload Assistant",
        "command_prefix" : "!",
        "discord_channel_id" : "discord channel id for use",
        "admin_id" : "your discord user id",

        "search_dir" : "Path/to/downloads/folder/   this is used for search",
        # Alternatively, search multiple folders:
        # "search_dir" : [
        #   "/downloads/dir1",
        #   "/data/dir2",
        # ]
        "discord_emojis" : {
                "BLU": "💙",
                "BHD": "🎉",
                "AITHER": "🛫",
                "STC": "📺",
                "ACM": "🍙",
                "MANUAL" : "📩",
                "UPLOAD" : "✅",
                "CANCEL" : "🚫"
        }
    }
}
<|MERGE_RESOLUTION|>--- conflicted
+++ resolved
@@ -190,17 +190,15 @@
             "announce_url" : "https://reelflix.xyz/announce/customannounceurl",
             # "anon" : False
         },
-<<<<<<< HEAD
         "OTW" : {
             "api_key" : "OTW api key",
             "announce_url" : "https://oldtoons.world/announce/customannounceurl",
             # "anon" : False
-=======
+        },
         "FNP" :{
             "api_key" : "FNP api key",
             "announce_url" : "https://fearnopeer.com/announce/customannounceurl",
             # "anon" : "False"
->>>>>>> 89ec42da
         },
         "MANUAL" : {
             # Uncomment and replace link with filebrowser (https://github.com/filebrowser/filebrowser) link to the Upload-Assistant directory, this will link to your filebrowser instead of uploading to uguu.se
