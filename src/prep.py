--- conflicted
+++ resolved
@@ -571,11 +571,6 @@
                     if "PTP" in default_trackers and not found_match:
                         if str(self.config['TRACKERS'].get('PTP', {}).get('useAPI')).lower() == "true":
                             ptp = PTP(config=self.config)
-<<<<<<< HEAD
-                            meta, match = await self.update_metadata_from_tracker('PTP', ptp, meta, search_term, search_file_folder)
-                            if match:
-                                found_match = True
-=======
                             try:
                                 meta, match = await asyncio.wait_for(
                                     self.update_metadata_from_tracker('PTP', ptp, meta, search_term, search_file_folder),
@@ -590,7 +585,6 @@
                             except requests.exceptions.ConnectionError as conn_err:
                                 print(f"PTP tracker request failed due to connection error: {conn_err}")
 
->>>>>>> c3eea23d
                     if not meta['is_disc']:
                         if "BLU" in default_trackers and not found_match:
                             if str(self.config['TRACKERS'].get('BLU', {}).get('useAPI')).lower() == "true":
