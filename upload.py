--- conflicted
+++ resolved
@@ -33,11 +33,8 @@
 from src.trackers.OE import OE
 from src.trackers.BHDTV import BHDTV
 from src.trackers.RTF import RTF
-<<<<<<< HEAD
 from src.trackers.OTW import OTW
-=======
 from src.trackers.FNP import FNP
->>>>>>> 89ec42da
 import json
 from pathlib import Path
 import asyncio
@@ -251,20 +248,12 @@
         #######  Upload to Trackers  #######
         ####################################
         common = COMMON(config=config)
-<<<<<<< HEAD
-        api_trackers = ['BLU', 'AITHER', 'STC', 'R4E', 'STT', 'RF', 'ACM','LCD','LST','HUNO', 'SN', 'LT', 'NBL', 'ANT', 'JPTV', 'TDC', 'OE', 'BHDTV', 'RTF', 'OTW']
-=======
-        api_trackers = ['BLU', 'AITHER', 'STC', 'R4E', 'STT', 'RF', 'ACM','LCD','LST','HUNO', 'SN', 'LT', 'NBL', 'ANT', 'JPTV', 'TDC', 'OE', 'BHDTV', 'RTF', 'FNP']
->>>>>>> 89ec42da
+        api_trackers = ['BLU', 'AITHER', 'STC', 'R4E', 'STT', 'RF', 'ACM','LCD','LST','HUNO', 'SN', 'LT', 'NBL', 'ANT', 'JPTV', 'TDC', 'OE', 'BHDTV', 'RTF', 'OTW', 'FNP']
         http_trackers = ['HDB', 'TTG', 'FL', 'PTER', 'HDT', 'MTV']
         tracker_class_map = {
             'BLU' : BLU, 'BHD': BHD, 'AITHER' : AITHER, 'STC' : STC, 'R4E' : R4E, 'THR' : THR, 'STT' : STT, 'HP' : HP, 'PTP' : PTP, 'RF' : RF, 'SN' : SN, 
             'ACM' : ACM, 'HDB' : HDB, 'LCD': LCD, 'TTG' : TTG, 'LST' : LST, 'HUNO': HUNO, 'FL' : FL, 'LT' : LT, 'NBL' : NBL, 'ANT' : ANT, 'PTER': PTER, 'JPTV' : JPTV,
-<<<<<<< HEAD
-            'TL' : TL, 'TDC' : TDC, 'HDT' : HDT, 'MTV': MTV, 'OE': OE, 'BHDTV': BHDTV, 'RTF':RTF, 'OTW': OTW}
-=======
-            'TL' : TL, 'TDC' : TDC, 'HDT' : HDT, 'MTV': MTV, 'OE': OE, 'BHDTV': BHDTV, 'RTF': RTF, 'FNP': FNP}
->>>>>>> 89ec42da
+            'TL' : TL, 'TDC' : TDC, 'HDT' : HDT, 'MTV': MTV, 'OE': OE, 'BHDTV': BHDTV, 'RTF':RTF, 'OTW': OTW, 'FNP': FNP}
 
         for tracker in trackers:
             if meta['name'].endswith('DUPE?'):
