--- conflicted
+++ resolved
@@ -1073,7 +1073,6 @@
 
                             _, screenshot_path = screenshot_response
 
-<<<<<<< HEAD
                             if not screenshot_path or not os.path.exists(screenshot_path):
                                 continue
 
@@ -1083,10 +1082,13 @@
                             valid_image = False
 
                             if "imgbb" in img_host and 75000 < new_size <= 31000000:
+                                console.print(f"[green]Successfully retaken screenshot for: {screenshot_response} ({new_size} bytes)[/green]")
                                 valid_image = True
                             elif 75000 < new_size <= 10000000 and any(host in ["imgbox", "pixhost"] for host in img_host):
+                                console.print(f"[green]Successfully retaken screenshot for: {screenshot_response} ({new_size} bytes)[/green]")
                                 valid_image = True
-                            elif new_size > 75000 and any(host in ["ptpimg", "lensdump", "ptscreens", "oeimg"] for host in img_host):
+                            elif new_size > 75000 and any(host in ["ptpimg", "lensdump", "ptscreens", "oeimg", "dalexni", "zipline", "passtheimage"] for host in img_host):
+                                console.print(f"[green]Successfully retaken screenshot for: {screenshot_response} ({new_size} bytes)[/green]")
                                 valid_image = True
 
                             if valid_image:
@@ -1094,29 +1096,6 @@
                                 break
                         except Exception as e:
                             console.print(f"[red]Error retaking screenshot for {image_path} at {adjusted_time:.2f}s: {e}[/red]")
-=======
-                    if not os.path.exists(screenshot_response):
-                        raise FileNotFoundError(f"Screenshot {screenshot_response} was not created successfully.")
-
-                    if optimize_images:
-                        optimize_image_task(screenshot_response)
-                    new_size = os.path.getsize(screenshot_response)
-                    valid_image = False
-
-                    if "imgbb" in img_host and 75000 < new_size <= 31000000:
-                        console.print(f"[green]Successfully retaken screenshot for: {screenshot_response} ({new_size} bytes)[/green]")
-                        valid_image = True
-                    elif 75000 < new_size <= 10000000 and any(host in ["imgbox", "pixhost"] for host in img_host):
-                        console.print(f"[green]Successfully retaken screenshot for: {screenshot_response} ({new_size} bytes)[/green]")
-                        valid_image = True
-                    elif new_size > 75000 and any(host in ["ptpimg", "lensdump", "ptscreens", "oeimg", "dalexni", "zipline", "passtheimage"] for host in img_host):
-                        console.print(f"[green]Successfully retaken screenshot for: {screenshot_response} ({new_size} bytes)[/green]")
-                        valid_image = True
-
-                    if valid_image:
-                        valid_results.append(screenshot_response)
-                        break  # Exit retry loop on success
->>>>>>> 9c1c0e7a
                     else:
                         continue
                     break
